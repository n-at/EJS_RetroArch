--- conflicted
+++ resolved
@@ -915,7 +915,7 @@
       size_t default_info_length    = def_info->len;
 
       if (!string_is_empty(default_info_path))
-         fill_pathname_join(def_info->s, 
+         fill_pathname_join(def_info->s,
                default_info_dir, default_info_path,
                default_info_length);
 
@@ -936,7 +936,7 @@
             def_info->s, &info,
             &supported);
 
-   /* We started the menu with 'Load Content', we are 
+   /* We started the menu with 'Load Content', we are
     * going to use the current core to load this. */
    if (load_content_with_current_core)
    {
@@ -1396,11 +1396,11 @@
    playlist_get_index(playlist, selection_ptr,
          &entry_path, &entry_label, &core_path, &core_name, NULL, NULL);
 
-   /* If the currently loaded core's name is equal 
+   /* If the currently loaded core's name is equal
     * to the core name from the playlist entry,
     * then we directly load this game with the current core.
     */
-   if (system && 
+   if (system &&
          string_is_equal(system->library_name, core_name))
    {
       if (playlist_initialized)
@@ -1625,7 +1625,7 @@
 
       new_core_path[0] = new_display_name[0] = '\0';
 
-      found_associated_core                  = 
+      found_associated_core                  =
          menu_content_playlist_find_associated_core(
             path_base, new_core_path, sizeof(new_core_path));
 
@@ -1730,7 +1730,7 @@
    fill_pathname_join(combined_path, menu->scratch2_buf,
          menu->scratch_buf, sizeof(combined_path));
 
-   playlist_push(g_defaults.music_history, 
+   playlist_push(g_defaults.music_history,
          combined_path,
          NULL,
          "builtin",
@@ -2538,7 +2538,7 @@
       default:
          break;
    }
-   
+
    menu_entries_ctl(MENU_ENTRIES_CTL_SET_REFRESH, &refresh);
 
    command_event(CMD_EVENT_NETWORK_INIT, NULL);
@@ -3009,25 +3009,6 @@
    return generic_action_ok_command(cmd); \
 }
 
-<<<<<<< HEAD
-static int action_ok_add_to_favorites(const char *path,
-      const char *label, unsigned type, size_t idx, size_t entry_idx)
-{
-   return generic_action_ok_command(CMD_EVENT_ADD_TO_FAVORITES);
-}
-
-static int action_ok_restart_content(const char *path,
-      const char *label, unsigned type, size_t idx, size_t entry_idx)
-{
-   return generic_action_ok_command(CMD_EVENT_RESET);
-}
-
-static int action_ok_screenshot(const char *path,
-      const char *label, unsigned type, size_t idx, size_t entry_idx)
-{
-   return generic_action_ok_command(CMD_EVENT_TAKE_SCREENSHOT);
-}
-=======
 default_action_ok_cmd_func(action_ok_close_content,      CMD_EVENT_UNLOAD_CORE)
 default_action_ok_cmd_func(action_ok_quit,               CMD_EVENT_QUIT)
 default_action_ok_cmd_func(action_ok_save_new_config,    CMD_EVENT_MENU_SAVE_CONFIG)
@@ -3036,7 +3017,7 @@
 default_action_ok_cmd_func(action_ok_screenshot,         CMD_EVENT_TAKE_SCREENSHOT)
 default_action_ok_cmd_func(action_ok_disk_cycle_tray_status, CMD_EVENT_DISK_EJECT_TOGGLE        )
 default_action_ok_cmd_func(action_ok_shader_apply_changes, CMD_EVENT_SHADERS_APPLY_CHANGES        )
->>>>>>> 7165ba52
+default_action_ok_cmd_func(action_ok_add_to_favorites, CMD_EVENT_ADD_TO_FAVORITES)
 
 static int action_ok_delete_entry(const char *path,
       const char *label, unsigned type, size_t idx, size_t entry_idx)
@@ -3258,7 +3239,7 @@
          netplay_room_list[idx - 3].port);
    }
 
-   RARCH_LOG("[lobby] connecting to: %s with game: %s/%08x\n", 
+   RARCH_LOG("[lobby] connecting to: %s with game: %s/%08x\n",
          tmp_hostname,
          netplay_room_list[idx - 3].gamename,
          netplay_room_list[idx - 3].gamecrc);
@@ -3987,7 +3968,7 @@
    netplay_driver_ctl(RARCH_NETPLAY_CTL_DISCONNECT, NULL);
    netplay_driver_ctl(RARCH_NETPLAY_CTL_DISABLE, NULL);
 
-   /* Re-enable rewind if it was enabled 
+   /* Re-enable rewind if it was enabled
       TODO: Add a setting for these tweaks */
    if (settings->bools.rewind_enable)
       command_event(CMD_EVENT_REWIND_INIT, NULL);
