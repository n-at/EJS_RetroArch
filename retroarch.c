--- conflicted
+++ resolved
@@ -3767,199 +3767,4 @@
    deinit_savefiles();
 
    g_extern.main_is_init = false;
-<<<<<<< HEAD
-}
-
-void rarch_playlist_push(content_playlist_t *playlist,
-      const char *path)
-{
-   char tmp[PATH_MAX];
-
-   if (!playlist || !g_extern.libretro_dummy)
-      return;
-
-   /* path can be relative here.
-    * Ensure we're pushing absolute path. */
-
-   strlcpy(tmp, path, sizeof(tmp));
-
-   if (*tmp)
-      path_resolve_realpath(tmp, sizeof(tmp));
-
-   if (g_extern.system.no_content || *tmp)
-      content_playlist_push(playlist,
-            *tmp ? tmp : NULL,
-            g_settings.libretro,
-            g_extern.system.info.library_name);
-}
-
-void rarch_playlist_load_content(content_playlist_t *playlist,
-      unsigned index)
-{
-   const char *path      = NULL;
-   const char *core_path = NULL;
-
-   content_playlist_get_index(playlist,
-         index, &path, &core_path, NULL);
-
-   strlcpy(g_settings.libretro, core_path, sizeof(g_settings.libretro));
-   rarch_environment_cb(RETRO_ENVIRONMENT_EXEC, (void*)path);
-
-   rarch_main_command(RARCH_CMD_LOAD_CORE);
-}
-
-void rarch_main_init_wrap(const struct rarch_main_wrap *args,
-      int *argc, char **argv)
-{
-   *argc = 0;
-   argv[(*argc)++] = strdup("retroarch");
-
-   if (!args->no_content)
-   {
-      if (args->content_path)
-      {
-         RARCH_LOG("Using content: %s.\n", args->content_path);
-         argv[(*argc)++] = strdup(args->content_path);
-      }
-      else
-      {
-         RARCH_LOG("No content, starting dummy core.\n");
-         argv[(*argc)++] = strdup("--menu");
-      }
-   }
-
-   if (args->sram_path)
-   {
-      argv[(*argc)++] = strdup("-s");
-      argv[(*argc)++] = strdup(args->sram_path);
-   }
-
-   if (args->state_path)
-   {
-      argv[(*argc)++] = strdup("-S");
-      argv[(*argc)++] = strdup(args->state_path);
-   }
-
-   if (args->config_path)
-   {
-      argv[(*argc)++] = strdup("-c");
-      argv[(*argc)++] = strdup(args->config_path);
-   }
-
-#ifdef HAVE_DYNAMIC
-   if (args->libretro_path)
-   {
-      argv[(*argc)++] = strdup("-L");
-      argv[(*argc)++] = strdup(args->libretro_path);
-   }
-#endif
-
-   if (args->verbose)
-      argv[(*argc)++] = strdup("-v");
-
-#ifdef HAVE_FILE_LOGGER
-   for (i = 0; i < *argc; i++)
-      RARCH_LOG("arg #%d: %s\n", i, argv[i]);
-#endif
-}
-
-/* When selection is presented back, returns 0.
- * If it can make a decision right now, returns -1. */
-
-int rarch_defer_core(core_info_list_t *core_info, const char *dir,
-      const char *path, char *deferred_path, size_t sizeof_deferred_path)
-{
-   const core_info_t *info = NULL;
-   size_t supported = 0;
-
-   fill_pathname_join(deferred_path, dir, path, sizeof_deferred_path);
-
-   if (path_is_compressed_file(dir))
-   {
-      /* In case of a compressed archive, we have to join with a hash */
-      /* We are going to write at the position of dir: */
-      rarch_assert(strlen(dir) < strlen(deferred_path));
-      deferred_path[strlen(dir)] = '#';
-   }
-
-   if (core_info)
-      core_info_list_get_supported_cores(core_info, deferred_path, &info,
-            &supported);
-
-   /* Can make a decision right now. */
-   if (supported == 1)
-   {
-      strlcpy(g_extern.fullpath, deferred_path,
-            sizeof(g_extern.fullpath));
-
-      if (path_file_exists(info->path))
-         strlcpy(g_settings.libretro, info->path,
-               sizeof(g_settings.libretro));
-      return -1;
-   }
-   return 0;
-}
-
-/* Quite intrusive and error prone.
- * Likely to have lots of small bugs.
- * Cleanly exit the main loop to ensure that all the tiny details
- * get set properly.
- *
- * This should mitigate most of the smaller bugs. */
-
-bool rarch_replace_config(const char *path)
-{
-   /* If config file to be replaced is the same as the 
-    * current config file, exit. */
-   if (!strcmp(path, g_extern.config_path))
-      return false;
-
-   if (g_settings.config_save_on_exit && *g_extern.config_path)
-      config_save_file(g_extern.config_path);
-
-   strlcpy(g_extern.config_path, path, sizeof(g_extern.config_path));
-   g_extern.block_config_read = false;
-   *g_settings.libretro = '\0'; /* Load core in new config. */
-
-   rarch_main_command(RARCH_CMD_PREPARE_DUMMY);
-
-   return true;
-}
-
-void rarch_update_system_info(struct retro_system_info *_info, bool *load_no_content)
-{
-   const core_info_t *info = NULL;
-#if defined(HAVE_DYNAMIC)
-   libretro_free_system_info(_info);
-   if (!(*g_settings.libretro))
-      return;
-
-   libretro_get_system_info(g_settings.libretro, _info,
-         load_no_content);
-#endif
-   if (!g_extern.core_info)
-      return;
-
-   if (!core_info_list_get_info(g_extern.core_info,
-            g_extern.core_info_current, g_settings.libretro))
-      return;
-
-   /* Keep track of info for the currently selected core. */
-   info = (const core_info_t*)g_extern.core_info_current;
-
-   if (!g_extern.verbosity)
-      return;
-
-   RARCH_LOG("[Core Info]:\n");
-   if (info->display_name)
-      RARCH_LOG("Display Name = %s\n", info->display_name);
-   if (info->supported_extensions)
-      RARCH_LOG("Supported Extensions = %s\n",
-            info->supported_extensions);
-   if (info->authors)
-      RARCH_LOG("Authors = %s\n", info->authors);
-   if (info->permissions)
-      RARCH_LOG("Permissions = %s\n", info->permissions);
-=======
->>>>>>> 90ea18ed
 }