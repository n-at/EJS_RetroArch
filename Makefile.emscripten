HAVE_STATIC_DUMMY ?= 0
ifeq ($(TARGET),)
ifeq ($(LIBRETRO),)
TARGET := retroarch.js
else
TARGET := $(LIBRETRO)_libretro.js
endif
endif

EOPT = USE_ZLIB=1 # Emscripten specific options
EOPTS = $(addprefix -s $(EMPTY), $(EOPT)) # Add '-s ' to each option

OS = Emscripten
OBJ :=
DEFINES := -DRARCH_INTERNAL -DHAVE_MAIN
DEFINES += -DHAVE_FILTERS_BUILTIN
HAVE_PATCH = 1
HAVE_DSP_FILTER = 1
HAVE_VIDEO_FILTER = 1
HAVE_OVERLAY = 1
HAVE_GLSL = 1
HAVE_SCREENSHOTS = 1
HAVE_REWIND = 1
HAVE_AUDIOMIXER = 1
HAVE_CC_RESAMPLER = 1
HAVE_EGL    = 1
HAVE_OPENGLES = 1
HAVE_OPENGLES = 1
HAVE_RJPEG  = 0
HAVE_RPNG   = 1
HAVE_EMSCRIPTEN = 1
HAVE_MENU = 1
HAVE_GFX_WIDGETS = 1
HAVE_RGUI = 1
HAVE_SDL = 0
HAVE_SDL2 = 0
HAVE_ZLIB = 1
HAVE_SHADERPIPELINE = 1
HAVE_STATIC_VIDEO_FILTERS = 1
HAVE_STATIC_AUDIO_FILTERS = 1
HAVE_STB_FONT = 1
HAVE_CONFIGFILE = 1
HAVE_COMMAND = 1
HAVE_STDIN_CMD = 1
HAVE_CHEATS = 1
HAVE_IBXM = 1
HAVE_CORE_INFO_CACHE = 1
HAVE_7ZIP = 1
HAVE_BSV_MOVIE = 1
HAVE_AL = 1


# WARNING -- READ BEFORE ENABLING
# The rwebaudio driver is known to have several audio bugs, such as
#  minor crackling, or the entire page freezing/crashing.
#  It works perfectly on chrome, but even firefox has really bad audio quality.
#  I should also note, the driver on iOS is completely broken (crashes the page).
#  You have been warned.
HAVE_RWEBAUDIO = 0

EMULATORJS = 1

ASYNC ?= 0
PTHREAD ?= 0
LTO ?= 0
WASM ?= 1
DEBUG ?= 0

DEFINES := -DRARCH_INTERNAL -DHAVE_MAIN
DEFINES += -DHAVE_FILTERS_BUILTIN -DNO_MISSING_ASSET_WARNING -DNO_AUTO_CANVAS_RESIZE -DWEB_SCALING -DNO_CANVAS_FULLSCREEN -DNO_INITIAL_CANVAS_RESIZE -DEMULATORJS

HAVE_OPENGL = 0 # not supported
EM_OPENGL ?= 0
HAVE_REGAL ?= 0

HAVE_OPENGLES ?= 1
HAVE_OPENGLES3 ?= 0 #3D cores only

GL_DEBUG ?= 0 # help diagnose GLSL problems (can cause errors in normal operation)
GENERATE_SOURCEMAP ?= 0
FS_DEBUG = 0

# default value: 5242880  (5 MiB)
STACK_MEMORY ?= 8388608
# default value: 16777216 (16 MiB)
HEAP_MEMORY ?= 536870912

# 8388608 ----- 8 MiB (Stack: recommended)
# 16777216 ---- 16 MiB
# 33554432 ---- 32 MiB
# 67108864 ---- 64 MiB
# 134217728 --- 128 MiB
# 268435456 --- 256 MiB (Heap: recommended) (Stack: recommended for some cores [mupen64plus_next])
# 536870912 --- 512 MiB (Heap: needed for some cores [mednafen_psx(_hw), mupen64plus_next])
# 1073741824 -- 1 GiB
# 1610612736 -- 1.5 GiB
# 2147483648 -- 2 GiB

ifeq ($(LIBRETRO), tyrquake)
   LTO = 0
endif

PTHREAD ?= 0

MEMORY ?= 134217728

PRECISE_F32 = 1

OBJDIR := obj-emscripten

#if you compile with SDL2 flag add this Emscripten flag "-s USE_SDL=2" to LDFLAGS:
ifeq ($(HAVE_SDL2), 1)
   LIBS += -s USE_SDL=2
   DEFINES += -DHAVE_SDL2
endif

LIBS    := -s USE_ZLIB=1
<<<<<<< HEAD
LDFLAGS := -L. --no-heap-copy $(LIBS) -s TOTAL_STACK=$(STACK_MEMORY) -s TOTAL_MEMORY=$(HEAP_MEMORY) -s NO_EXIT_RUNTIME=0 -s EXPORTED_RUNTIME_METHODS="['callMain', 'cwrap', 'getValue', 'FS']" -s EXPORTED_FUNCTIONS=$(EXPORTED_FUNCTIONS) \
           -s EXPORTED_FUNCTIONS=['_main','_malloc','_load_state','_set_volume','_set_variable','_simulate_input','_shader_enable','_get_state_info','_save_state_info','_set_cheat','_cmd_take_screenshot','_system_restart','_cmd_savefiles','_get_core_options','_cmd_save_state','_supports_states','_reset_cheat','_toggleMainLoop','_save_file_path','_get_disk_count','_set_current_disk','_get_current_disk','_refresh_save_files'] \
           -lidbfs.js \
           -s ERROR_ON_UNDEFINED_SYMBOLS=0 \
           -s DISABLE_DEPRECATED_FIND_EVENT_TARGET_BEHAVIOR=0 \
           -s ALLOW_MEMORY_GROWTH=1 \
           --js-library emscripten/library_rwebaudio.js \
           --js-library emscripten/library_rwebcam.js \
           --js-library emscripten/library_errno_codes.js
=======
LDFLAGS := -L. --no-heap-copy -s $(LIBS) -s TOTAL_MEMORY=$(MEMORY) -s NO_EXIT_RUNTIME=0 -s FULL_ES2=1 -s "EXTRA_EXPORTED_RUNTIME_METHODS=['callMain']" \
           -s ALLOW_MEMORY_GROWTH=1 -s EXPORTED_FUNCTIONS="['_main', '_malloc', '_cmd_savefiles', '_cmd_save_state', '_cmd_load_state', '_cmd_take_screenshot']" \
           --js-library emscripten/library_errno_codes.js \
           --js-library emscripten/library_rwebcam.js

ifeq ($(HAVE_RWEBAUDIO), 1)
   LDFLAGS += --js-library emscripten/library_rwebaudio.js
   DEFINES += -DHAVE_RWEBAUDIO
endif
ifeq ($(HAVE_AL), 1)
   LDFLAGS += -lopenal
   DEFINES += -DHAVE_AL
endif
>>>>>>> f39f1f6f

ifeq ($(HAVE_OPENGLES), 1)
   ifeq ($(HAVE_OPENGLES3), 1)
      LDFLAGS += -s FULL_ES3=1 -s MIN_WEBGL_VERSION=2 -s MAX_WEBGL_VERSION=2
   else
      LDFLAGS += -s FULL_ES2=1
   endif
endif
ifeq ($(EM_OPENGL), 1)
   DEFINES += -DEM_OPENGL
   ifeq ($(HAVE_REGAL), 1)
      LDFLAGS += -s USE_REGAL=1
      DEFINES += -DHAVE_REGAL
   else
      LDFLAGS += -s LEGACY_GL_EMULATION=1 -s GL_UNSAFE_OPTS=0
   endif
endif

ifeq ($(GL_DEBUG), 1)
   LDFLAGS += -s GL_ASSERTIONS=1 -s GL_DEBUG=1
endif

ifeq ($(FS_DEBUG), 1)
   LDFLAGS += -s FS_DEBUG=1
endif


ifneq ($(PTHREAD), 0)
   LDFLAGS += -s WASM_MEM_MAX=1073741824 -pthread -s PTHREAD_POOL_SIZE=$(PTHREAD)
   CFLAGS += -pthread
   HAVE_THREADS=1
else
   HAVE_THREADS=0
endif

ifeq ($(ASYNC), 1)
   LDFLAGS += -s ASYNCIFY=1 -s ASYNCIFY_STACK_SIZE=131072
endif

ifeq ($(GENERATE_SOURCEMAP), 1)
   CFLAGS += -g4
   CXXFLAGS += -g4
   LDFLAGS += -g4 --source-map-base http://localhost:8000/cores/ # -gsource-map
endif

include Makefile.common

CFLAGS += $(DEF_FLAGS) -Ideps -Ideps/stb

libretro :=

ifeq ($(HAVE_STATIC_DUMMY),1)
  DEFINES += -DHAVE_STATIC_DUMMY
else
  libretro += libretro_emscripten.bc
endif

ifeq ($(WASM), 1)
   LDFLAGS += -s WASM=1
else
   LDFLAGS += -s WASM=0
endif


ifneq ($(V), 1)
   Q := @
endif

ifeq ($(DEBUG), 1)
   LDFLAGS += -O0 -g -s ASSERTIONS=2
   CFLAGS += -O0 -g
else
   LDFLAGS += -O3
   # WARNING: some optimizations can break some cores (ex: LTO breaks tyrquake)
   LDFLAGS += -s PRECISE_F32=$(PRECISE_F32)
   ifeq ($(LTO), 1)
      LDFLAGS += --llvm-lto 3
   endif
   CFLAGS += -O3
endif

CFLAGS += -Wall -Wunused-function -Wno-unused-command-line-argument -I. -Ilibretro-common/include -std=gnu99 $(LIBS)

RARCH_OBJ := $(addprefix $(OBJDIR)/,$(OBJ))

all: $(TARGET)

$(TARGET): $(RARCH_OBJ) $(libretro)
	@$(if $(Q), $(shell echo echo LD $@),)
	$(Q)$(LD) -o $@ $(RARCH_OBJ) $(libretro) $(LIBS) $(LDFLAGS)

$(OBJDIR)/%.o: %.c
	@mkdir -p $(dir $@)
	@$(if $(Q), $(shell echo echo CC $<),)
	$(Q)$(CC) $(CFLAGS) $(DEFINES) $(EOPTS) -c -o $@ $<

$(OBJDIR)/%.o: %.cpp
	@mkdir -p $(dir $@)
	@$(if $(Q), $(shell echo echo CXX $<),)
	$(Q)$(CXX) $(CXXFLAGS) $(DEFINES) $(EOPTS) -c -o $@ $<

clean:
	#rm -rf $(OBJDIR)
	rm -f $(TARGET)

.PHONY: all clean<|MERGE_RESOLUTION|>--- conflicted
+++ resolved
@@ -115,21 +115,14 @@
 endif
 
 LIBS    := -s USE_ZLIB=1
-<<<<<<< HEAD
 LDFLAGS := -L. --no-heap-copy $(LIBS) -s TOTAL_STACK=$(STACK_MEMORY) -s TOTAL_MEMORY=$(HEAP_MEMORY) -s NO_EXIT_RUNTIME=0 -s EXPORTED_RUNTIME_METHODS="['callMain', 'cwrap', 'getValue', 'FS']" -s EXPORTED_FUNCTIONS=$(EXPORTED_FUNCTIONS) \
            -s EXPORTED_FUNCTIONS=['_main','_malloc','_load_state','_set_volume','_set_variable','_simulate_input','_shader_enable','_get_state_info','_save_state_info','_set_cheat','_cmd_take_screenshot','_system_restart','_cmd_savefiles','_get_core_options','_cmd_save_state','_supports_states','_reset_cheat','_toggleMainLoop','_save_file_path','_get_disk_count','_set_current_disk','_get_current_disk','_refresh_save_files'] \
            -lidbfs.js \
            -s ERROR_ON_UNDEFINED_SYMBOLS=0 \
            -s DISABLE_DEPRECATED_FIND_EVENT_TARGET_BEHAVIOR=0 \
            -s ALLOW_MEMORY_GROWTH=1 \
-           --js-library emscripten/library_rwebaudio.js \
            --js-library emscripten/library_rwebcam.js \
            --js-library emscripten/library_errno_codes.js
-=======
-LDFLAGS := -L. --no-heap-copy -s $(LIBS) -s TOTAL_MEMORY=$(MEMORY) -s NO_EXIT_RUNTIME=0 -s FULL_ES2=1 -s "EXTRA_EXPORTED_RUNTIME_METHODS=['callMain']" \
-           -s ALLOW_MEMORY_GROWTH=1 -s EXPORTED_FUNCTIONS="['_main', '_malloc', '_cmd_savefiles', '_cmd_save_state', '_cmd_load_state', '_cmd_take_screenshot']" \
-           --js-library emscripten/library_errno_codes.js \
-           --js-library emscripten/library_rwebcam.js
 
 ifeq ($(HAVE_RWEBAUDIO), 1)
    LDFLAGS += --js-library emscripten/library_rwebaudio.js
@@ -139,7 +132,7 @@
    LDFLAGS += -lopenal
    DEFINES += -DHAVE_AL
 endif
->>>>>>> f39f1f6f
+
 
 ifeq ($(HAVE_OPENGLES), 1)
    ifeq ($(HAVE_OPENGLES3), 1)
