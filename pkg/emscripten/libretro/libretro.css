/**
 * RetroArch Web Player
 *
 * This provides the basic styling for the RetroArch web player.
 */

/**
 * Make sure the background of the player is black.
 */
.webplayer-container {
  background-color: black;
}

/**
 * Webplayer Preview when not loaded.
 */
.webplayer-preview {
  margin: 0 auto;
  cursor: wait;
  opacity: 0.2;
  transition: all 0.8s;
  -webkit-animation: loading 0.8s ease-in-out infinite alternate;
  -moz-animation: loading 0.8s ease-in-out infinite alternate;
  animation: loading 0.8s ease-in-out infinite alternate;
}
.webplayer-preview.loaded {
  cursor: pointer;
  opacity: 1;
  -webkit-animation: loaded 0.8s ease-in-out;
  -moz-animation: loaded 0.8s ease-in-out;
  animation: loaded 0.8s ease-in-out;
}
@keyframes loaded {
  from {
    opacity: 0.2;
  }
  to {
    opacity: 1;
  }
}
@-moz-keyframes loaded {
  from {
    opacity: 0.2;
  }
  to {
    opacity: 1;
  }
}
@-webkit-keyframes loaded {
  from {
    opacity: 0.2;
  }
  to {
    opacity: 1;
  }
}
@keyframes loading{
  from {
    opacity: 0.2;
  }
  to {
    opacity: 0.35;
  }
}
@-moz-keyframes loading{
  from {
    opacity: 0.2;
  }
  to {
    opacity: 0.35;
  }
}
@-webkit-keyframes loading {
  from {
    opacity: 0.2;
  }
  to {
    opacity: 0.35;
  }
}

/**
 * Disable the border around the player.
 */
canvas.webplayer {
  border: none;
  outline: none;
}

textarea {
    font-family: monospace;
    font-size: 0.7em;
    height: 95%;
    width:  95%;
    border-style: none;
    border-color: transparent;
    overflow: auto;
    resize: none;
}

<<<<<<< HEAD
/* fix weird white bar in chrome when fullscreen */
:-webkit-full-screen {
  height: 100%;
=======
/**
 * Toggle Top Navigation
 */
.toggleMenu {
   float: right;
}
.showMenu {
   position: absolute;
   right: 0;
   cursor: pointer;
}
#icnShowMenu {
   color: #565656 !important;
>>>>>>> 92ef4002
}<|MERGE_RESOLUTION|>--- conflicted
+++ resolved
@@ -98,11 +98,6 @@
     resize: none;
 }
 
-<<<<<<< HEAD
-/* fix weird white bar in chrome when fullscreen */
-:-webkit-full-screen {
-  height: 100%;
-=======
 /**
  * Toggle Top Navigation
  */
@@ -116,5 +111,9 @@
 }
 #icnShowMenu {
    color: #565656 !important;
->>>>>>> 92ef4002
+}
+
+/* fix weird white bar in chrome when fullscreen */
+:-webkit-full-screen {
+  height: 100%;
 }