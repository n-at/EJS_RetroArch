--- conflicted
+++ resolved
@@ -70,19 +70,8 @@
 
    if (!is_fullscreen)
    {
-<<<<<<< HEAD
      *width = 800;
      *height = 600;
-=======
-      r = emscripten_get_canvas_element_size("#canvas", width, height);
-
-      if (r != EMSCRIPTEN_RESULT_SUCCESS)
-      {
-         *width  = 800;
-         *height = 600;
-         RARCH_ERR("[EMSCRIPTEN/EGL]: Could not get screen dimensions: %d\n",r);
-      }
->>>>>>> d625ca37
    }
 }
 
@@ -106,27 +95,6 @@
    *height                           = (unsigned)input_height;
    *resize                           = false;
 
-<<<<<<< HEAD
-=======
-   if (  (input_width  != emscripten->fb_width)
-      || (input_height != emscripten->fb_height))
-   {
-      r = emscripten_set_canvas_element_size("#canvas",
-         input_width, input_height);
-
-      if (r != EMSCRIPTEN_RESULT_SUCCESS)
-         RARCH_ERR("[EMSCRIPTEN/EGL]: error resizing canvas: %d\n", r);
-
-      /* fix Module.requestFullscreen messing with the canvas size */
-      r = emscripten_set_element_css_size("#canvas",
-         (double)input_width, (double)input_height);
-
-      if (r != EMSCRIPTEN_RESULT_SUCCESS)
-         RARCH_ERR("[EMSCRIPTEN/EGL]: error resizing canvas css: %d\n", r);
-
-      *resize  = true;
-   }
->>>>>>> d625ca37
 
    emscripten->fb_width  = (unsigned)input_width;
    emscripten->fb_height = (unsigned)input_height;
@@ -199,19 +167,11 @@
 
    /* TODO/FIXME - why is this conditional here - shouldn't these always
     * be grabbed? */
-<<<<<<< HEAD
    if (  emscripten->initial_width  == 0 || 
          emscripten->initial_height == 0) {
          emscripten->initial_height = 600;
          emscripten->initial_width = 800;
      }
-=======
-   if (     (emscripten->initial_width  == 0)
-         || (emscripten->initial_height == 0))
-      emscripten_get_canvas_element_size("#canvas",
-         &emscripten->initial_width,
-         &emscripten->initial_height);
->>>>>>> d625ca37
 
 #ifdef HAVE_EGL
    if (g_egl_inited)
@@ -277,16 +237,10 @@
       const char *name,
       input_driver_t **input, void **input_data)
 {
-<<<<<<< HEAD
    void *rwebinput = input_driver_init_wrap(&input_emulatorjs, name);
 
    *input      = rwebinput ? &input_emulatorjs : NULL;
    *input_data = rwebinput;
-=======
-   void *rwebinput = input_driver_init_wrap(&input_rwebinput, name);
-   *input          = rwebinput ? &input_rwebinput : NULL;
-   *input_data     = rwebinput;
->>>>>>> d625ca37
 }
 
 static bool gfx_ctx_emscripten_has_focus(void *data) { return g_egl_inited; }
