/*  RetroArch - A frontend for libretro.
 *  Copyright (C) 2014-2017 - Jean-André Santoni
 *  Copyright (C) 2015-2018 - Andre Leiradella
 *  Copyright (C) 2018-2020 - natinusala
 *
 *  RetroArch is free software: you can redistribute it and/or modify it under the terms
 *  of the GNU General Public License as published by the Free Software Found-
 *  ation, either version 3 of the License, or (at your option) any later version.
 *
 *  RetroArch is distributed in the hope that it will be useful, but WITHOUT ANY WARRANTY;
 *  without even the implied warranty of MERCHANTABILITY or FITNESS FOR A PARTICULAR
 *  PURPOSE.  See the GNU General Public License for more details.
 *
 *  You should have received a copy of the GNU General Public License along with RetroArch.
 *  If not, see <http://www.gnu.org/licenses/>.
 */

#include <retro_miscellaneous.h>
#include <retro_inline.h>

#ifdef HAVE_CONFIG_H
#include "../config.h"
#endif

#include <queues/fifo_queue.h>
#include <file/file_path.h>
#include <streams/file_stream.h>
#include <string/stdstring.h>
#include <retro_math.h>

#include "gfx_display.h"
#include "gfx_widgets.h"
#include "font_driver.h"

#ifdef HAVE_MENU
#include "../menu/menu_defines.h"
#endif

#include "../configuration.h"
#include "../file_path_special.h"
#include "../msg_hash.h"

#include "../tasks/task_content.h"
#include "../tasks/tasks_internal.h"

#define BASE_FONT_SIZE 32.0f

#define MSG_QUEUE_FONT_SIZE 20.0f

/* Icons */
static const char
*gfx_widgets_icons_names[MENU_WIDGETS_ICON_LAST]         = {
   "menu_pause.png",
   "menu_frameskip.png",
   "menu_rewind.png",
   "resume.png",

   "menu_hourglass.png",
   "menu_check.png",
   "menu_add.png",
   "menu_exit.png",

   "menu_info.png",

   "menu_achievements.png"
};

static dispgfx_widget_t dispwidget_st = {0}; /* uint64_t alignment */

static void INLINE gfx_widgets_font_free(gfx_widget_font_data_t *font_data)
{
   if (font_data->font)
      font_driver_free(font_data->font);

   font_data->font        = NULL;
   font_data->usage_count = 0;
}

/* Widgets list */
const static gfx_widget_t* const widgets[] = {
#ifdef HAVE_NETWORKING
   &gfx_widget_netplay_chat,
   &gfx_widget_netplay_ping,
#endif
#ifdef HAVE_SCREENSHOTS
   &gfx_widget_screenshot,
#endif
   &gfx_widget_volume,
#ifdef HAVE_CHEEVOS
   &gfx_widget_achievement_popup,
   &gfx_widget_leaderboard_display,
#endif
   &gfx_widget_generic_message,
   &gfx_widget_libretro_message,
   &gfx_widget_progress_message,
   &gfx_widget_load_content_animation
};

#if defined(HAVE_MENU) && defined(HAVE_XMB)
static float gfx_display_get_widget_pixel_scale(
      gfx_display_t *p_disp,
      settings_t *settings,
      unsigned width, unsigned height, bool fullscreen)
{
   static unsigned last_width                          = 0;
   static unsigned last_height                         = 0;
   static float scale                                  = 0.0f;
   static bool scale_cached                            = false;
   bool scale_updated                                  = false;
   static float last_menu_scale_factor                 = 0.0f;
   static enum menu_driver_id_type last_menu_driver_id = MENU_DRIVER_ID_UNKNOWN;
   static float adjusted_scale                         = 1.0f;
   bool gfx_widget_scale_auto                          = settings->bools.menu_widget_scale_auto;
#if (defined(RARCH_CONSOLE) || defined(RARCH_MOBILE))
   float menu_widget_scale_factor                      = settings->floats.menu_widget_scale_factor;
#else
   float menu_widget_scale_factor_fullscreen           = settings->floats.menu_widget_scale_factor;
   float menu_widget_scale_factor_windowed             = settings->floats.menu_widget_scale_factor_windowed;
   float menu_widget_scale_factor                      = fullscreen
         ? menu_widget_scale_factor_fullscreen
         : menu_widget_scale_factor_windowed;
#endif
   float menu_scale_factor                             = menu_widget_scale_factor;

   if (gfx_widget_scale_auto)
      menu_scale_factor                                = settings->floats.menu_scale_factor;

   /* We need to perform a square root here, which
    * can be slow on some platforms (not *slow*, but
    * it involves enough work that it's worth trying
    * to optimise). We therefore cache the pixel scale,
    * and only update on first run or when the video
    * size changes */
   if (   !scale_cached
       || (width  != last_width)
       || (height != last_height))
   {
      /* Baseline reference is a 1080p display */
      scale = (float)(
            sqrt((double)((width * width) + (height * height))) /
            DIAGONAL_PIXELS_1080P);

      scale_cached  = true;
      scale_updated = true;
      last_width    = width;
      last_height   = height;
   }

   /* Adjusted scale calculation may also be slow, so
    * only update if something changes */
   if (    scale_updated
       || (menu_scale_factor      != last_menu_scale_factor)
       || (p_disp->menu_driver_id != last_menu_driver_id))
   {
      adjusted_scale         = scale * menu_scale_factor;
      adjusted_scale         = (adjusted_scale > 0.0001f) ? adjusted_scale : 1.0f;
      last_menu_scale_factor = menu_scale_factor;
      last_menu_driver_id    = p_disp->menu_driver_id;
   }

   return adjusted_scale;
}
#endif

static void msg_widget_msg_transition_animation_done(void *userdata)
{
   disp_widget_msg_t *msg = (disp_widget_msg_t*)userdata;

   if (msg->msg)
      free(msg->msg);
   msg->msg = NULL;

   if (msg->msg_new)
      msg->msg = strdup(msg->msg_new);

   msg->msg_transition_animation = 0.0f;
}

void gfx_widgets_msg_queue_push(
      retro_task_t *task,
      const char *msg,
      unsigned duration,
      char *title,
      enum message_queue_icon icon,
      enum message_queue_category category,
      unsigned prio, bool flush,
      bool menu_is_alive)
{
   disp_widget_msg_t    *msg_widget = NULL;
   dispgfx_widget_t *p_dispwidget   = &dispwidget_st;

   if (FIFO_WRITE_AVAIL_NONPTR(p_dispwidget->msg_queue) > 0)
   {
      /* Get current msg if it exists */
      if (task && task->frontend_userdata)
      {
         msg_widget           = (disp_widget_msg_t*)task->frontend_userdata;
         /* msg_widgets can be passed between tasks */
         msg_widget->task_ptr = task;
      }

      /* Spawn a new notification */
      if (!msg_widget)
      {
         const char *title                      = msg;
         size_t title_length                    = strlen(title);

         msg_widget                             = (disp_widget_msg_t*)malloc(sizeof(*msg_widget));

         msg_widget->msg                        = NULL;
         msg_widget->msg_new                    = NULL;
         msg_widget->msg_transition_animation   = 0.0f;
         msg_widget->msg_len                    = 0;
         msg_widget->duration                   = duration;

         msg_widget->text_height                = 0;

         msg_widget->offset_y                   = 0;
         msg_widget->alpha                      = 1.0f;

         msg_widget->width                      = 0;

         msg_widget->expiration_timer           = 0;

         msg_widget->task_ptr                   = task;
         msg_widget->task_count                 = 0;

         msg_widget->task_progress              = 0;
         msg_widget->task_ident                 = 0;

         msg_widget->unfold                     = 0.0f;

         msg_widget->hourglass_rotation         = 0.0f;
         msg_widget->hourglass_timer            = 0.0f;
         msg_widget->flags                      = 0;

         if (!(p_dispwidget->flags & DISPGFX_WIDGET_FLAG_MSG_QUEUE_HAS_ICONS))
         {
            msg_widget->flags                  |=  DISPWIDG_FLAG_UNFOLDED;
            msg_widget->flags                  &= ~DISPWIDG_FLAG_UNFOLDING;
            msg_widget->unfold                  = 1.0f;
         }

         if (task)
         {
            title = msg_widget->msg             = strdup(task->title);
            msg_widget->msg_new                 = strdup(title);
            title_length                        = strlen(title);
            msg_widget->msg_len                 = title_length;

            if (!string_is_empty(task->error))
               msg_widget->flags               |= DISPWIDG_FLAG_TASK_ERROR;
            if (task->cancelled)
               msg_widget->flags               |= DISPWIDG_FLAG_TASK_CANCELLED;
            if (task->finished)
               msg_widget->flags               |= DISPWIDG_FLAG_TASK_FINISHED;
            msg_widget->task_progress           = task->progress;
            msg_widget->task_ident              = task->ident;
            msg_widget->task_count              = 1;

            msg_widget->flags                  |= DISPWIDG_FLAG_UNFOLDED;

            if (task->style == TASK_STYLE_POSITIVE)
               msg_widget->flags               |= DISPWIDG_FLAG_POSITIVE;
            else if (task->style == TASK_STYLE_NEGATIVE)
               msg_widget->flags               |= DISPWIDG_FLAG_NEGATIVE;

            msg_widget->width                   = font_driver_get_message_width(
                  p_dispwidget->gfx_widget_fonts.msg_queue.font,
                  title,
                  msg_widget->msg_len, 1.0f) +
                  p_dispwidget->simple_widget_padding / 2;

            task->frontend_userdata             = msg_widget;

            msg_widget->hourglass_rotation      = 0;
         }
         else
         {
            /* Compute rect width, wrap if necessary */
            /* Single line text > two lines text > two lines
             * text with expanded width */
            char *msg                           = NULL;
            size_t msg_len                      = 0;
            unsigned width                      = menu_is_alive
                  ? p_dispwidget->msg_queue_default_rect_width_menu_alive
                  : p_dispwidget->msg_queue_default_rect_width;
            unsigned text_width                 = font_driver_get_message_width(
                  p_dispwidget->gfx_widget_fonts.msg_queue.font,
                  title,
                  title_length,
                  1.0f);
            msg_widget->text_height             = p_dispwidget->gfx_widget_fonts.msg_queue.line_height;
            /* 1 byte uses for inserting '\n' */
            msg_len                             = title_length + 1 + 1;
            if (!(msg = (char *)malloc(msg_len)))
               return;
            msg[0] = '\0';

            /* Text is too wide, split it into two lines */
            if (text_width > width)
            {
               size_t wrap_length       = 0;

               /* If the second line is too short, the widget may
                * look unappealing - ensure that second line is at
                * least 25% of the total width */
               if ((text_width - (text_width >> 2)) < width)
                  width = text_width - (text_width >> 2);

               word_wrap(msg, msg_len, title, title_length,
                     (int)((title_length * width) / text_width),
                     100, 2);

               /* Recalculate widget width with longest wrapped line */
               wrap_length              = string_index_last_occurance(msg, '\n');
               if (wrap_length)
               {
                  title_length         -= wrap_length;

                  if (title_length < wrap_length)
                     title_length       = wrap_length;

                  text_width            = font_driver_get_message_width(
                     p_dispwidget->gfx_widget_fonts.msg_queue.font,
                     title,
                     title_length,
                     1.0f);

                  width                 = text_width;
               }

               msg_widget->text_height *= 2;
               msg_widget->msg_len      = strlen(msg);
            }
            else
            {
               width                    = text_width;
               msg_widget->msg_len      = strlcpy(msg, title, msg_len);
            }

            msg_widget->msg             = msg;
            msg_widget->width           = width + (p_dispwidget->simple_widget_padding / 2);
         }

         fifo_write(&p_dispwidget->msg_queue,
               &msg_widget, sizeof(msg_widget));
      }
      /* Update task info */
      else
      {
         if (msg_widget->flags & DISPWIDG_FLAG_EXPIRATION_TIMER_STARTED)
         {
            uintptr_t _tag     = (uintptr_t)&msg_widget->expiration_timer;
            gfx_animation_kill_by_tag(&_tag);
            msg_widget->flags &= ~DISPWIDG_FLAG_EXPIRATION_TIMER_STARTED;
         }

         if (!string_is_equal(task->title, msg_widget->msg_new))
         {
            size_t len;
            unsigned new_width;

            if (msg_widget->msg_new)
            {
               free(msg_widget->msg_new);
               msg_widget->msg_new                 = NULL;
            }

            title       = msg_widget->msg_new      = strdup(task->title);

            len         = strlen(title);
            new_width   = font_driver_get_message_width(
                  p_dispwidget->gfx_widget_fonts.msg_queue.font,
                  title,
                  len,
                  1.0f);

            msg_widget->msg_len                    = len;
            msg_widget->msg_transition_animation   = 0;

            if (!task->alternative_look)
            {
               gfx_animation_ctx_entry_t entry;

               entry.easing_enum    = EASING_OUT_QUAD;
               entry.tag            = (uintptr_t)msg_widget;
               entry.duration       = MSG_QUEUE_ANIMATION_DURATION*2;
               entry.target_value   = p_dispwidget->msg_queue_height / 2.0f;
               entry.subject        = &msg_widget->msg_transition_animation;
               entry.cb             = msg_widget_msg_transition_animation_done;
               entry.userdata       = msg_widget;

               gfx_animation_push(&entry);
            }
            else
               msg_widget_msg_transition_animation_done(msg_widget);

            msg_widget->task_count++;

            msg_widget->width = new_width;
         }

         if (!string_is_empty(task->error))
            msg_widget->flags               |= DISPWIDG_FLAG_TASK_ERROR;
         if (task->cancelled)
            msg_widget->flags               |= DISPWIDG_FLAG_TASK_CANCELLED;
         if (task->finished)
            msg_widget->flags               |= DISPWIDG_FLAG_TASK_FINISHED;
         msg_widget->task_progress     = task->progress;
      }
   }
}

static void gfx_widgets_unfold_end(void *userdata)
{
   disp_widget_msg_t *unfold        = (disp_widget_msg_t*)userdata;
   dispgfx_widget_t *p_dispwidget   = &dispwidget_st;

   unfold->flags                   &= ~DISPWIDG_FLAG_UNFOLDING;
   p_dispwidget->flags             &= ~DISPGFX_WIDGET_FLAG_MOVING;
}

static void gfx_widgets_move_end(void *userdata)
{
   dispgfx_widget_t *p_dispwidget   = &dispwidget_st;

   if (userdata)
   {
      gfx_animation_ctx_entry_t entry;
      disp_widget_msg_t *unfold    = (disp_widget_msg_t*)userdata;

      entry.cb                     = gfx_widgets_unfold_end;
      entry.duration               = MSG_QUEUE_ANIMATION_DURATION;
      entry.easing_enum            = EASING_OUT_QUAD;
      entry.subject                = &unfold->unfold;
      entry.tag                    = (uintptr_t)unfold;
      entry.target_value           = 1.0f;
      entry.userdata               = unfold;

      gfx_animation_push(&entry);

      unfold->flags               |= DISPWIDG_FLAG_UNFOLDED
                                   | DISPWIDG_FLAG_UNFOLDING;
   }
   else
      p_dispwidget->flags         &= ~DISPGFX_WIDGET_FLAG_MOVING;
}

static void gfx_widgets_msg_queue_expired(void *userdata)
{
   disp_widget_msg_t *msg = (disp_widget_msg_t *)userdata;

   if (msg && !(msg->flags & DISPWIDG_FLAG_EXPIRED))
      msg->flags  |= DISPWIDG_FLAG_EXPIRED;
}

static void gfx_widgets_msg_queue_move(dispgfx_widget_t *p_dispwidget)
{
   int i;
   float y = 0;
   /* there should always be one and only one unfolded message */
   disp_widget_msg_t *unfold        = NULL;

#ifdef HAVE_THREADS
   slock_lock(p_dispwidget->current_msgs_lock);
#endif

   for (i = (int)(p_dispwidget->current_msgs_size - 1); i >= 0; i--)
   {
      disp_widget_msg_t* msg = p_dispwidget->current_msgs[i];

      if (!msg || (msg->flags & DISPWIDG_FLAG_DYING))
         continue;

      if (y == 0)
         y += (p_dispwidget->msg_queue_padding * 4.0f);

      y +=    (p_dispwidget->msg_queue_height / 2.0f / (msg->task_ptr ? 2.0f : 1.0f))
            + (p_dispwidget->msg_queue_spacing * (msg->task_ptr ? 1.0f : 2.0f))
            + floor(p_dispwidget->divider_width_1px);

      if (!(msg->flags & DISPWIDG_FLAG_UNFOLDED))
         unfold = msg;

      if (msg->offset_y != y)
      {
         gfx_animation_ctx_entry_t entry;

         entry.cb             = (i == 0) ? gfx_widgets_move_end : NULL;
         entry.duration       = MSG_QUEUE_ANIMATION_DURATION;
         entry.easing_enum    = EASING_OUT_QUAD;
         entry.subject        = &msg->offset_y;
         entry.tag            = (uintptr_t)msg;
         entry.target_value   = ceilf(y);
         entry.userdata       = unfold;

         gfx_animation_push(&entry);

         p_dispwidget->flags |= DISPGFX_WIDGET_FLAG_MOVING;
      }
   }

#ifdef HAVE_THREADS
   slock_unlock(p_dispwidget->current_msgs_lock);
#endif
}

static void gfx_widgets_msg_queue_free(
      dispgfx_widget_t *p_dispwidget,
      disp_widget_msg_t *msg)
{
   uintptr_t tag = (uintptr_t)msg;
   uintptr_t hourglass_timer_tag = (uintptr_t)&msg->hourglass_timer;

   if (msg->task_ptr)
   {
      /* remove the reference the task has of ourself
         only if the task is not finished already
         (finished tasks are freed before the widget) */
      if (     !(msg->flags & DISPWIDG_FLAG_TASK_FINISHED)
            && !(msg->flags & DISPWIDG_FLAG_TASK_ERROR)
            && !(msg->flags & DISPWIDG_FLAG_TASK_CANCELLED))
         msg->task_ptr->frontend_userdata = NULL;

      /* update tasks count */
      p_dispwidget->msg_queue_tasks_count--;
   }

   /* Kill all animations */
   gfx_animation_kill_by_tag(&hourglass_timer_tag);
   gfx_animation_kill_by_tag(&tag);

   /* Kill all timers */
   if (msg->flags & DISPWIDG_FLAG_EXPIRATION_TIMER_STARTED)
   {
      uintptr_t _tag = (uintptr_t)&msg->expiration_timer;
      gfx_animation_kill_by_tag(&_tag);
   }

   /* Free it */
   if (msg->msg)
      free(msg->msg);

   if (msg->msg_new)
      free(msg->msg_new);

   p_dispwidget->flags &= ~DISPGFX_WIDGET_FLAG_MOVING;
}

static void gfx_widgets_msg_queue_kill_end(void *userdata)
{
   disp_widget_msg_t* msg;
   dispgfx_widget_t *p_dispwidget   = &dispwidget_st;

#ifdef HAVE_THREADS
   slock_lock(p_dispwidget->current_msgs_lock);
#endif

   if ((msg = p_dispwidget->current_msgs[p_dispwidget->msg_queue_kill]))
   {
      int i;
      /* Remove it from the list */
      for (i = p_dispwidget->msg_queue_kill; i < (int)(p_dispwidget->current_msgs_size - 1); i++)
         p_dispwidget->current_msgs[i] = p_dispwidget->current_msgs[i + 1];

      p_dispwidget->current_msgs_size--;
      p_dispwidget->current_msgs[p_dispwidget->current_msgs_size] = NULL;

      /* clean up the item */
      gfx_widgets_msg_queue_free(p_dispwidget, msg);

      /* free the associated memory */
      free(msg);
   }

#ifdef HAVE_THREADS
   slock_unlock(p_dispwidget->current_msgs_lock);
#endif
}

static void gfx_widgets_msg_queue_kill(
      dispgfx_widget_t *p_dispwidget,
      unsigned idx)
{
   gfx_animation_ctx_entry_t entry;
   disp_widget_msg_t *msg = p_dispwidget->current_msgs[idx];

   if (!msg)
      return;

   p_dispwidget->flags         |= DISPGFX_WIDGET_FLAG_MOVING;
   msg->flags                  |= DISPWIDG_FLAG_DYING;

   p_dispwidget->msg_queue_kill = idx;

   /* Drop down */
   entry.cb                     = NULL;
   entry.duration               = MSG_QUEUE_ANIMATION_DURATION;
   entry.easing_enum            = EASING_OUT_QUAD;
   entry.tag                    = (uintptr_t)msg;
   entry.userdata               = NULL;
   entry.subject                = &msg->offset_y;
   entry.target_value           = msg->offset_y -
      p_dispwidget->msg_queue_height / 4;

   gfx_animation_push(&entry);

   /* Fade out */
   entry.cb                     = gfx_widgets_msg_queue_kill_end;
   entry.subject                = &msg->alpha;
   entry.target_value           = 0.0f;

   gfx_animation_push(&entry);

   /* Move all messages back to their correct position */
   if (p_dispwidget->current_msgs_size != 0)
      gfx_widgets_msg_queue_move(p_dispwidget);
}

void gfx_widgets_draw_icon(
      void *userdata,
      void *data_disp,
      unsigned video_width,
      unsigned video_height,
      unsigned icon_width,
      unsigned icon_height,
      uintptr_t texture,
      float x, float y,
      float radians,
      float cosine,
      float sine,
      float *color)
{
   gfx_display_ctx_draw_t draw;
   struct video_coords coords;
   math_matrix_4x4 mymat;
   gfx_display_t            *p_disp  = (gfx_display_t*)data_disp;
   gfx_display_ctx_driver_t *dispctx = p_disp->dispctx;

   if (!texture)
      return;

   if (!p_disp->dispctx->handles_transform)
      gfx_display_rotate_z(p_disp, &mymat, cosine, sine, userdata);

   coords.vertices      = 4;
   coords.vertex        = NULL;
   coords.tex_coord     = NULL;
   coords.lut_tex_coord = NULL;
   coords.color         = color;

   draw.x               = x;
   draw.y               = video_height - y - icon_height;
   draw.width           = icon_width;
   draw.height          = icon_height;
   draw.scale_factor    = 1.0f;
   draw.rotation        = radians;
   draw.coords          = &coords;
   draw.matrix_data     = &mymat;
   draw.texture         = texture;
   draw.prim_type       = GFX_DISPLAY_PRIM_TRIANGLESTRIP;
   draw.pipeline_id     = 0;

   if (draw.height > 0 && draw.width > 0)
      if (dispctx->draw)
         dispctx->draw(&draw, userdata, video_width, video_height);
}

void gfx_widgets_draw_text(
      gfx_widget_font_data_t* font_data,
      const char *text,
      float x, float y,
      int width, int height,
      uint32_t color,
      enum text_alignment text_align,
      bool draw_outside)
{
   if (!font_data || string_is_empty(text))
      return;

   gfx_display_draw_text(
         font_data->font,
         text,
         x, y,
         width, height,
         color,
         text_align,
         1.0f,
         false,
         0.0f,
         draw_outside);

   font_data->usage_count++;
}

void gfx_widgets_flush_text(
      unsigned video_width, unsigned video_height,
      gfx_widget_font_data_t* font_data)
{
   /* Flushing is slow - only do it if font
    * has actually been used */
   if (!font_data || (font_data->usage_count == 0))
      return;

   if (font_data->font && font_data->font->renderer && font_data->font->renderer->flush)
      font_data->font->renderer->flush(video_width, video_height, font_data->font->renderer_data);
   font_data->raster_block.carr.coords.vertices = 0;
   font_data->usage_count                       = 0;
}

float gfx_widgets_get_thumbnail_scale_factor(
      const float dst_width, const float dst_height,
      const float image_width, const float image_height)
{
   float dst_ratio      = dst_width   / dst_height;
   float image_ratio    = image_width / image_height;

   if (dst_ratio > image_ratio)
      return (dst_height / image_height);
   return (dst_width / image_width);
}

static void gfx_widgets_start_msg_expiration_timer(
      disp_widget_msg_t *msg_widget, unsigned duration)
{
   gfx_timer_ctx_entry_t timer;

   timer.cb       = gfx_widgets_msg_queue_expired;
   timer.duration = duration;
   timer.userdata = msg_widget;

   gfx_animation_timer_start(&msg_widget->expiration_timer, &timer);

   msg_widget->flags                   |=
      DISPWIDG_FLAG_EXPIRATION_TIMER_STARTED;
}

static void gfx_widgets_hourglass_tick(void *userdata);

static void gfx_widgets_hourglass_end(void *userdata)
{
   gfx_timer_ctx_entry_t timer;
   disp_widget_msg_t *msg  = (disp_widget_msg_t*)userdata;

   msg->hourglass_rotation = 0.0f;

   timer.cb                = gfx_widgets_hourglass_tick;
   timer.duration          = HOURGLASS_INTERVAL;
   timer.userdata          = msg;

   gfx_animation_timer_start(&msg->hourglass_timer, &timer);
}

static void gfx_widgets_hourglass_tick(void *userdata)
{
   gfx_animation_ctx_entry_t entry;
   disp_widget_msg_t *msg = (disp_widget_msg_t*)userdata;
   uintptr_t          tag = (uintptr_t)msg;

   entry.easing_enum      = EASING_OUT_QUAD;
   entry.tag              = tag;
   entry.duration         = HOURGLASS_DURATION;
   entry.target_value     = -(2 * M_PI);
   entry.subject          = &msg->hourglass_rotation;
   entry.cb               = gfx_widgets_hourglass_end;
   entry.userdata         = msg;

   gfx_animation_push(&entry);
}

static void gfx_widgets_font_init(
      gfx_display_t *p_disp,
      dispgfx_widget_t *p_dispwidget,
      gfx_widget_font_data_t *font_data,
      bool is_threaded, char *font_path, float font_size)
{
<<<<<<< HEAD
   int                glyph_width   = 0;
   float                scaled_size = font_size * 
#ifdef EMULATORJS
     1.25 *
#endif
      p_dispwidget->last_scale_factor;
=======
   int glyph_width               = 0;
   float scaled_size             = font_size * p_dispwidget->last_scale_factor;

   /* Limit minimum font size to keep it readable */
   if (scaled_size < 9)
      scaled_size = 9;
>>>>>>> 9489a11e

   /* Free existing font */
   if (font_data->font)
   {
      font_driver_free(font_data->font);
      font_data->font = NULL;
   }

   /* Get approximate glyph width */
   font_data->glyph_width        = scaled_size * (3.0f / 4.0f);

   /* Create font */
   font_data->font               = gfx_display_font_file(p_disp,
         font_path, scaled_size, is_threaded);

   /* Get font metadata */
   glyph_width = font_driver_get_message_width(font_data->font, "a", 1, 1.0f);
   if (glyph_width > 0)
      font_data->glyph_width     = (float)glyph_width;
   font_data->line_height        = (float)font_driver_get_line_height(font_data->font, 1.0f);
   font_data->line_ascender      = (float)font_driver_get_line_ascender(font_data->font, 1.0f);
   font_data->line_descender     = (float)font_driver_get_line_descender(font_data->font, 1.0f);
   font_data->line_centre_offset = (float)font_driver_get_line_centre_offset(font_data->font, 1.0f);

   font_data->usage_count        = 0;
}

static void gfx_widgets_layout(
      gfx_display_t *p_disp,
      dispgfx_widget_t *p_dispwidget,
      bool is_threaded, const char *dir_assets, char *font_path)
{
   size_t i;

   /* Initialise fonts */
   if (string_is_empty(font_path))
   {
      char font_file[PATH_MAX_LENGTH];
      /* Create regular font */
      gfx_widgets_font_init(p_disp, p_dispwidget,
            &p_dispwidget->gfx_widget_fonts.regular,
            is_threaded, p_dispwidget->ozone_regular_font_path, BASE_FONT_SIZE);
      /* Create bold font */
      gfx_widgets_font_init(p_disp, p_dispwidget,
            &p_dispwidget->gfx_widget_fonts.bold,
            is_threaded, p_dispwidget->ozone_bold_font_path, BASE_FONT_SIZE);

      /* Create msg_queue font */
      switch (*msg_hash_get_uint(MSG_HASH_USER_LANGUAGE))
      {
         case RETRO_LANGUAGE_ARABIC:
         case RETRO_LANGUAGE_PERSIAN:
            fill_pathname_join_special(font_file, p_dispwidget->assets_pkg_dir, "fallback-font.ttf", sizeof(font_file));
            break;
         case RETRO_LANGUAGE_CHINESE_SIMPLIFIED:
         case RETRO_LANGUAGE_CHINESE_TRADITIONAL:
            fill_pathname_join_special(font_file, p_dispwidget->assets_pkg_dir, "chinese-fallback-font.ttf", sizeof(font_file));
            break;
         case RETRO_LANGUAGE_KOREAN:
            fill_pathname_join_special(font_file, p_dispwidget->assets_pkg_dir, "korean-fallback-font.ttf", sizeof(font_file));
            break;
         default:
            strlcpy(font_file, p_dispwidget->ozone_regular_font_path, sizeof(font_file));
            break;
      }
      gfx_widgets_font_init(p_disp, p_dispwidget,
            &p_dispwidget->gfx_widget_fonts.msg_queue,
            is_threaded, font_file, MSG_QUEUE_FONT_SIZE);
   }
   else
   {
      /* Load fonts from user-supplied path */
      gfx_widgets_font_init(p_disp, p_dispwidget,
            &p_dispwidget->gfx_widget_fonts.regular,
            is_threaded, font_path, BASE_FONT_SIZE);
      gfx_widgets_font_init(p_disp, p_dispwidget,
            &p_dispwidget->gfx_widget_fonts.bold,
            is_threaded, font_path, BASE_FONT_SIZE);
      gfx_widgets_font_init(p_disp, p_dispwidget,
            &p_dispwidget->gfx_widget_fonts.msg_queue,
            is_threaded, font_path, MSG_QUEUE_FONT_SIZE);
   }

   /* Calculate dimensions */
   p_dispwidget->simple_widget_padding            = p_dispwidget->gfx_widget_fonts.regular.line_height * (2.0f / 3.0f) + 0.5f;
   p_dispwidget->simple_widget_height             = p_dispwidget->gfx_widget_fonts.regular.line_height + p_dispwidget->simple_widget_padding;

   p_dispwidget->msg_queue_height                 = p_dispwidget->gfx_widget_fonts.msg_queue.line_height * 2.5f * (BASE_FONT_SIZE / MSG_QUEUE_FONT_SIZE);
   p_dispwidget->msg_queue_padding                = (unsigned)(((float)p_dispwidget->gfx_widget_fonts.msg_queue.line_height * (2.0f / 3.0f)) + 0.5f);

   if (p_dispwidget->flags & DISPGFX_WIDGET_FLAG_MSG_QUEUE_HAS_ICONS)
   {
#if 0
      p_dispwidget->msg_queue_icon_size_y         = p_dispwidget->msg_queue_height
         * 1.2347826087f; /* original image is 280x284 */
      p_dispwidget->msg_queue_icon_size_x         = 0.98591549295f * p_dispwidget->msg_queue_icon_size_y;
#else
      p_dispwidget->msg_queue_icon_size_y         = p_dispwidget->msg_queue_height;
      p_dispwidget->msg_queue_icon_size_x         = p_dispwidget->msg_queue_icon_size_y;
#endif
   }
   else
   {
      p_dispwidget->msg_queue_icon_size_x         = p_dispwidget->simple_widget_padding * 1.4f;
      p_dispwidget->msg_queue_icon_size_y         = 0;
   }

   p_dispwidget->msg_queue_spacing                = p_dispwidget->msg_queue_height / 4.0f;
   p_dispwidget->msg_queue_rect_start_x           = ceil((p_dispwidget->msg_queue_padding * 2.0f) - (p_dispwidget->simple_widget_padding * 0.15f));
   p_dispwidget->msg_queue_internal_icon_size     = p_dispwidget->msg_queue_icon_size_y;
   p_dispwidget->msg_queue_internal_icon_offset   = (p_dispwidget->msg_queue_icon_size_y - p_dispwidget->msg_queue_internal_icon_size) / 2;
   p_dispwidget->msg_queue_icon_offset_y          = (p_dispwidget->msg_queue_icon_size_y - p_dispwidget->msg_queue_height) / 2;
   p_dispwidget->msg_queue_scissor_start_x        = p_dispwidget->msg_queue_spacing + p_dispwidget->msg_queue_icon_size_x - (p_dispwidget->msg_queue_icon_size_x * 0.28928571428f);

   if (p_dispwidget->flags & DISPGFX_WIDGET_FLAG_MSG_QUEUE_HAS_ICONS)
      p_dispwidget->msg_queue_regular_padding_x   = p_dispwidget->simple_widget_padding / 2;
   else
      p_dispwidget->msg_queue_regular_padding_x   = p_dispwidget->simple_widget_padding;

   p_dispwidget->msg_queue_task_rect_start_x      = p_dispwidget->msg_queue_rect_start_x;

   p_dispwidget->msg_queue_task_text_start_x      = p_dispwidget->msg_queue_task_rect_start_x + (p_dispwidget->msg_queue_height / 2.0f) + (p_dispwidget->simple_widget_padding / 2.0f);

   if (!p_dispwidget->gfx_widgets_icons_textures[MENU_WIDGETS_ICON_HOURGLASS])
      p_dispwidget->msg_queue_task_text_start_x  -= p_dispwidget->gfx_widget_fonts.msg_queue.glyph_width * 2.0f;

   p_dispwidget->msg_queue_regular_text_start     = p_dispwidget->msg_queue_rect_start_x + p_dispwidget->msg_queue_icon_size_x + (p_dispwidget->simple_widget_padding / 2.5f);

   p_dispwidget->msg_queue_task_hourglass_x       = p_dispwidget->msg_queue_task_rect_start_x + (p_dispwidget->simple_widget_padding / 2.5f);

   p_dispwidget->generic_message_height           = p_dispwidget->gfx_widget_fonts.regular.line_height * 2.0f;

   p_dispwidget->msg_queue_default_rect_width_menu_alive
                                                  = p_dispwidget->gfx_widget_fonts.msg_queue.glyph_width * 40.0f;
   p_dispwidget->msg_queue_default_rect_width     = p_dispwidget->last_video_width
         - p_dispwidget->msg_queue_regular_text_start - (2 * p_dispwidget->simple_widget_padding);

   p_dispwidget->divider_width_1px                = 1;
   if (p_dispwidget->last_scale_factor > 1.0f)
      p_dispwidget->divider_width_1px             = (unsigned)(p_dispwidget->last_scale_factor + 0.5f);

   for (i = 0; i < ARRAY_SIZE(widgets); i++)
   {
      const gfx_widget_t* widget = widgets[i];

      if (widget->layout)
         widget->layout(p_dispwidget,
               is_threaded, dir_assets, font_path);
   }
}

void gfx_widgets_iterate(
      void *data_disp,
      void *settings_data,
      unsigned width, unsigned height, bool fullscreen,
      const char *dir_assets, char *font_path,
      bool is_threaded)
{
   size_t i;
   dispgfx_widget_t *p_dispwidget   = &dispwidget_st;
   /* c.f. https://gcc.gnu.org/bugzilla/show_bug.cgi?id=323
    * On some platforms (e.g. 32-bit x86 without SSE),
    * gcc can produce inconsistent floating point results
    * depending upon optimisation level. This can break
    * floating point variable comparisons. A workaround is
    * to declare the affected variable as 'volatile', which
    * disables optimisations and removes excess precision
    * (https://gcc.gnu.org/bugzilla/show_bug.cgi?id=323#c87) */
   volatile float scale_factor      = 0.0f;
   gfx_display_t *p_disp            = (gfx_display_t*)data_disp;
   settings_t *settings             = (settings_t*)settings_data;
#ifdef HAVE_XMB
   enum menu_driver_id_type type    = p_disp->menu_driver_id;
   if (type == MENU_DRIVER_ID_XMB)
      scale_factor                  = gfx_display_get_widget_pixel_scale(p_disp, settings, width, height, fullscreen);
   else
#endif
      scale_factor                  = gfx_display_get_dpi_scale(
            p_disp,
            settings, width, height, fullscreen, true);

   /* Check whether screen dimensions or menu scale
    * factor have changed */
   if ((scale_factor != p_dispwidget->last_scale_factor) ||
       (width        != p_dispwidget->last_video_width) ||
       (height       != p_dispwidget->last_video_height))
   {
      p_dispwidget->last_scale_factor = scale_factor;
      p_dispwidget->last_video_width  = width;
      p_dispwidget->last_video_height = height;

      /* Note: We don't need a full context reset here
       * > Just rescale layout, and reset frame time counter */
      gfx_widgets_layout(p_disp, p_dispwidget,
            is_threaded, dir_assets, font_path);
      video_driver_monitor_reset();
   }

   for (i = 0; i < ARRAY_SIZE(widgets); i++)
   {
      const gfx_widget_t* widget = widgets[i];

      if (widget->iterate)
         widget->iterate(p_dispwidget,
               width, height, fullscreen,
               dir_assets, font_path, is_threaded);
   }

   /* Messages queue */

   /* Consume one message if available */
   if ((FIFO_READ_AVAIL_NONPTR(p_dispwidget->msg_queue) > 0)
         && !(p_dispwidget->flags & DISPGFX_WIDGET_FLAG_MOVING)
         && (p_dispwidget->current_msgs_size < ARRAY_SIZE(p_dispwidget->current_msgs)))
   {
      disp_widget_msg_t *msg_widget = NULL;

#ifdef HAVE_THREADS
      slock_lock(p_dispwidget->current_msgs_lock);
#endif

      if (p_dispwidget->current_msgs_size < ARRAY_SIZE(p_dispwidget->current_msgs))
      {
         if (FIFO_READ_AVAIL_NONPTR(p_dispwidget->msg_queue) > 0)
            fifo_read(&p_dispwidget->msg_queue,
                  &msg_widget, sizeof(msg_widget));

         if (msg_widget)
         {
            /* Task messages always appear from the bottom of the screen, append it */
            if (p_dispwidget->msg_queue_tasks_count == 0 || msg_widget->task_ptr)
               p_dispwidget->current_msgs[p_dispwidget->current_msgs_size] = msg_widget;
            /* Regular messages are always above tasks, make room and insert it */
            else
            {
               unsigned idx = (unsigned)(p_dispwidget->current_msgs_size -
                  p_dispwidget->msg_queue_tasks_count);
               for (i = p_dispwidget->current_msgs_size; i > idx; i--)
                  p_dispwidget->current_msgs[i] = p_dispwidget->current_msgs[i - 1];
               p_dispwidget->current_msgs[idx] = msg_widget;
            }

            p_dispwidget->current_msgs_size++;
         }
      }

#ifdef HAVE_THREADS
      slock_unlock(p_dispwidget->current_msgs_lock);
#endif

      if (msg_widget)
      {
         /* Start expiration timer if not associated to a task */
         if (!msg_widget->task_ptr)
         {
            if (!(msg_widget->flags & DISPWIDG_FLAG_EXPIRATION_TIMER_STARTED))
               gfx_widgets_start_msg_expiration_timer(
                  msg_widget, MSG_QUEUE_ANIMATION_DURATION * 2
                  + msg_widget->duration);
         }
         /* Else, start hourglass animation timer */
         else
         {
            p_dispwidget->msg_queue_tasks_count++;
            gfx_widgets_hourglass_end(msg_widget);
         }

         if (p_dispwidget->current_msgs_size != 0)
            gfx_widgets_msg_queue_move(p_dispwidget);
      }
   }

   /* Kill first expired message */
   /* Start expiration timer of dead tasks */
   for (i = 0; i < p_dispwidget->current_msgs_size; i++)
   {
      disp_widget_msg_t *msg_widget = p_dispwidget->current_msgs[i];

      if (!msg_widget)
         continue;

      if (msg_widget->task_ptr
            &&   ((msg_widget->flags & DISPWIDG_FLAG_TASK_FINISHED)
               || (msg_widget->flags & DISPWIDG_FLAG_TASK_CANCELLED)))
         if (!(msg_widget->flags & DISPWIDG_FLAG_EXPIRATION_TIMER_STARTED))
            gfx_widgets_start_msg_expiration_timer(msg_widget, TASK_FINISHED_DURATION);

      if (      (msg_widget->flags   & DISPWIDG_FLAG_EXPIRED)
            && !(p_dispwidget->flags & DISPGFX_WIDGET_FLAG_MOVING))
      {
         gfx_widgets_msg_queue_kill(p_dispwidget,
               (unsigned)i);
         break;
      }
   }
}

static int gfx_widgets_draw_indicator(
      dispgfx_widget_t *p_dispwidget,
      gfx_display_t            *p_disp,
      gfx_display_ctx_driver_t *dispctx,
      void *userdata,
      unsigned video_width,
      unsigned video_height,
      uintptr_t icon, int y, int top_right_x_advance,
      enum msg_hash_enums msg)
{
   unsigned width;

   gfx_display_set_alpha(p_dispwidget->backdrop_orig, DEFAULT_BACKDROP);

   if (icon)
   {
      unsigned height = p_dispwidget->simple_widget_height * 2;
      width           = height;

      gfx_display_draw_quad(
            p_disp,
            userdata,
            video_width, video_height,
            top_right_x_advance - width, y,
            width, height,
            video_width, video_height,
            p_dispwidget->backdrop_orig,
            NULL
      );

      gfx_display_set_alpha(p_dispwidget->pure_white, 1.0f);

      if (dispctx && dispctx->blend_begin)
         dispctx->blend_begin(userdata);
      gfx_widgets_draw_icon(
            userdata,
            p_disp,
            video_width,
            video_height,
            width,
            height,
            icon,
            top_right_x_advance - width, y,
            0.0f, /* rad */
            1.0f, /* cos(rad)   = cos(0)  = 1.0f */
            0.0f, /* sine(rad)  = sine(0) = 0.0f */
            p_dispwidget->pure_white
            );
      if (dispctx && dispctx->blend_end)
         dispctx->blend_end(userdata);
   }
   else
   {
      unsigned height       = p_dispwidget->simple_widget_height;
      const char *txt       = msg_hash_to_str(msg);

      width = font_driver_get_message_width(
            p_dispwidget->gfx_widget_fonts.regular.font,
            txt, strlen(txt), 1.0f)
         + p_dispwidget->simple_widget_padding * 2;

      gfx_display_draw_quad(
            p_disp,
            userdata,
            video_width, video_height,
            top_right_x_advance - width, y,
            width, height,
            video_width, video_height,
            p_dispwidget->backdrop_orig,
            NULL
      );

      gfx_widgets_draw_text(&p_dispwidget->gfx_widget_fonts.regular,
            txt,
            top_right_x_advance - width
            + p_dispwidget->simple_widget_padding,
            y + (height / 2.0f) +
            p_dispwidget->gfx_widget_fonts.regular.line_centre_offset,
            video_width, video_height,
            0xFFFFFFFF, TEXT_ALIGN_LEFT,
            false);
   }

   return width;
}

static void gfx_widgets_draw_task_msg(
      dispgfx_widget_t *p_dispwidget,
      gfx_display_t            *p_disp,
      gfx_display_ctx_driver_t *dispctx,
      disp_widget_msg_t *msg,
      void *userdata,
      unsigned video_width,
      unsigned video_height)
{
   /* Color of first progress bar in a task message */
   static float msg_queue_task_progress_1[16] = COLOR_HEX_TO_FLOAT(0x1A1A1A, 1.0f);
   /* Color of second progress bar in a task message
    * (for multiple tasks with same message) */
   static float msg_queue_task_progress_2[16] = COLOR_HEX_TO_FLOAT(0x1D5B1D, 1.0f);
   /* Margin bar */
   static float msg_queue_bar[16]             = COLOR_HEX_TO_FLOAT(0xCCCCCC, 1.0f);
   /* Green icon */
   static float msg_queue_task_positive[16]   = COLOR_HEX_TO_FLOAT(0x00C80A, 1.0f);
   /* Red icon */
   static float msg_queue_task_negative[16]   = COLOR_HEX_TO_FLOAT(0xC60000, 1.0f);

   unsigned text_color;
   unsigned bar_width;

   unsigned rect_margin;
   unsigned rect_x;
   unsigned rect_y;
   unsigned rect_width;
   unsigned rect_height;
   float text_y_base;

   float *msg_queue_current_background;
   float *msg_queue_current_bar;

   size_t _len                       = 0;
   char task_percentage[256]         = "";
   bool draw_msg_new                 = false;
   size_t task_percentage_offset     = 0;

   if (msg->msg_new)
      draw_msg_new                   = !string_is_equal(msg->msg_new, msg->msg);

   if (msg->flags & DISPWIDG_FLAG_TASK_FINISHED)
   {
      if (msg->flags & DISPWIDG_FLAG_TASK_ERROR)
         _len = strlcpy(task_percentage, msg_hash_to_str(MSG_ERROR), sizeof(task_percentage));
   }
   else if (msg->task_progress >= 0 && msg->task_progress <= 100)
      _len = snprintf(task_percentage, sizeof(task_percentage),
            "%i%%", msg->task_progress);

   task_percentage_offset = p_dispwidget->gfx_widget_fonts.msg_queue.glyph_width * _len;
   rect_width             = p_dispwidget->msg_queue_padding * 5.0f + msg->width  + task_percentage_offset;
   bar_width              = rect_width * msg->task_progress/100.0f;
   text_color             = COLOR_TEXT_ALPHA(0xFFFFFF00, (unsigned)(msg->alpha*255.0f));

   /* Rect */
   msg_queue_current_background = msg_queue_task_progress_1;

   if (msg->flags & DISPWIDG_FLAG_TASK_FINISHED)
   {
      if (msg->task_count == 1)
         msg_queue_current_background = msg_queue_task_progress_1;
      else
         msg_queue_current_background = msg_queue_task_progress_2;
   }

   rect_x      = p_dispwidget->msg_queue_rect_start_x;
   rect_y      = video_height - msg->offset_y;
   rect_height = p_dispwidget->msg_queue_height / 2;
   rect_margin = p_dispwidget->simple_widget_padding * 0.15f;

   gfx_display_set_alpha(msg_queue_bar, msg->alpha);
   gfx_display_draw_quad(
         p_disp,
         userdata,
         video_width, video_height,
         rect_x, rect_y,
         rect_margin, rect_height,
         video_width, video_height,
         msg_queue_bar,
         NULL
         );

   gfx_display_set_alpha(msg_queue_current_background, msg->alpha);
   gfx_display_draw_quad(
         p_disp,
         userdata,
         video_width, video_height,
         rect_x + rect_margin, rect_y,
         rect_width, rect_height,
         video_width, video_height,
         msg_queue_current_background,
         NULL
         );

   /* Progress bar */
   if (    !(msg->flags & DISPWIDG_FLAG_TASK_FINISHED)
         && (msg->task_progress >= 0)
         && (msg->task_progress <= 100))
   {
      if (msg->task_count == 1)
         msg_queue_current_bar = msg_queue_task_progress_1;
      else
         msg_queue_current_bar = msg_queue_task_progress_2;

      gfx_display_set_alpha(msg_queue_current_bar, 1.0f);
      gfx_display_draw_quad(
            p_disp,
            userdata,
            video_width, video_height,
            p_dispwidget->msg_queue_task_rect_start_x + rect_margin,
            video_height - msg->offset_y,
            bar_width, rect_height,
            video_width, video_height,
            msg_queue_current_bar,
            NULL
            );
   }

   /* Icon */

   if (dispctx && dispctx->blend_begin)
      dispctx->blend_begin(userdata);
   {
      float radians = 0.0f; /* rad                        */
      float cosine  = 1.0f; /* cos(rad)  = cos(0)  = 1.0f */
      float sine    = 0.0f; /* sine(rad) = sine(0) = 0.0f */
      int texture   = MENU_WIDGETS_ICON_CHECK;
      float *color  = msg_queue_task_positive;

      if (!(msg->flags & DISPWIDG_FLAG_TASK_FINISHED))
      {
         texture    = MENU_WIDGETS_ICON_HOURGLASS;
         color      = msg_queue_bar;
         radians    = msg->hourglass_rotation;
      }
      else if (msg->flags & DISPWIDG_FLAG_POSITIVE)
      {
         texture    = MENU_WIDGETS_ICON_ADD;
         color      = msg_queue_task_positive;
      }
      else if (msg->flags & DISPWIDG_FLAG_NEGATIVE)
      {
         texture    = MENU_WIDGETS_ICON_EXIT;
         color      = msg_queue_task_negative;
      }

      gfx_display_set_alpha(color, msg->alpha);
      gfx_widgets_draw_icon(
            userdata,
            p_disp,
            video_width,
            video_height,
            p_dispwidget->msg_queue_height / 2.5f,
            p_dispwidget->msg_queue_height / 2.5f,
            p_dispwidget->gfx_widgets_icons_textures[texture],
            p_dispwidget->msg_queue_task_hourglass_x + (p_dispwidget->msg_queue_height / MSG_QUEUE_FONT_SIZE),
            video_height - msg->offset_y + (p_dispwidget->msg_queue_height / MSG_QUEUE_FONT_SIZE),
            radians,
            cosine,
            sine,
            color);
   }
   if (dispctx && dispctx->blend_end)
      dispctx->blend_end(userdata);

   /* Text */
   text_y_base = video_height
      - msg->offset_y
      + p_dispwidget->msg_queue_height / 4.0f
      + p_dispwidget->gfx_widget_fonts.msg_queue.line_centre_offset;

   if (draw_msg_new)
   {
      gfx_widgets_flush_text(video_width, video_height,
            &p_dispwidget->gfx_widget_fonts.msg_queue);

      gfx_display_scissor_begin(p_disp,
            userdata,
            video_width, video_height,
            rect_x, rect_y, rect_width, rect_height);

      gfx_widgets_draw_text(&p_dispwidget->gfx_widget_fonts.msg_queue,
            msg->msg_new,
            p_dispwidget->msg_queue_task_text_start_x,
            text_y_base - p_dispwidget->msg_queue_height / 2.0f + msg->msg_transition_animation,
            video_width, video_height,
            text_color,
            TEXT_ALIGN_LEFT,
            true);
   }

   gfx_widgets_draw_text(&p_dispwidget->gfx_widget_fonts.msg_queue,
         msg->msg,
         p_dispwidget->msg_queue_task_text_start_x,
         text_y_base + msg->msg_transition_animation,
         video_width, video_height,
         text_color,
         TEXT_ALIGN_LEFT,
         true);

   if (draw_msg_new)
   {
      gfx_widgets_flush_text(video_width, video_height,
            &p_dispwidget->gfx_widget_fonts.msg_queue);
      if (dispctx && dispctx->scissor_end)
         dispctx->scissor_end(userdata,
               video_width, video_height);
   }

   /* Progress text */
   text_color = COLOR_TEXT_ALPHA(0xFFFFFF00, (unsigned)(msg->alpha/2*255.0f));
   gfx_widgets_draw_text(&p_dispwidget->gfx_widget_fonts.msg_queue,
      task_percentage,
      p_dispwidget->msg_queue_rect_start_x
            + rect_width - p_dispwidget->gfx_widget_fonts.msg_queue.glyph_width,
      text_y_base,
      video_width, video_height,
      text_color,
      TEXT_ALIGN_RIGHT,
      true);
}

static void gfx_widgets_draw_regular_msg(
      dispgfx_widget_t *p_dispwidget,
      gfx_display_t *p_disp,
      gfx_display_ctx_driver_t *dispctx,
      disp_widget_msg_t *msg,
      void *userdata,
      unsigned video_width,
      unsigned video_height)
{
   static float msg_queue_info[16] = COLOR_HEX_TO_FLOAT(0x0C99D6, 1.0f);
   static float msg_queue_bar[16]  = COLOR_HEX_TO_FLOAT(0xCCCCCC, 1.0f);
   unsigned rect_width;
   unsigned rect_margin;
   unsigned text_color;
   static float last_alpha = 0.0f;

   msg->flags             &= ~DISPWIDG_FLAG_UNFOLDING;
   msg->flags             |=  DISPWIDG_FLAG_UNFOLDED;

   if (last_alpha != msg->alpha)
   {
      /* Icon */
      gfx_display_set_alpha(msg_queue_info, msg->alpha);
      gfx_display_set_alpha(p_dispwidget->pure_white, msg->alpha);
      gfx_display_set_alpha(p_dispwidget->msg_queue_bg, msg->alpha);
      last_alpha = msg->alpha;
   }

   if (    !(msg->flags & DISPWIDG_FLAG_UNFOLDED)
         || (msg->flags & DISPWIDG_FLAG_UNFOLDING))
   {
      gfx_widgets_flush_text(video_width, video_height,
            &p_dispwidget->gfx_widget_fonts.regular);
      gfx_widgets_flush_text(video_width, video_height,
            &p_dispwidget->gfx_widget_fonts.bold);
      gfx_widgets_flush_text(video_width, video_height,
            &p_dispwidget->gfx_widget_fonts.msg_queue);

     gfx_display_scissor_begin(p_disp,
           userdata,
           video_width, video_height,
           p_dispwidget->msg_queue_scissor_start_x, 0,
           (p_dispwidget->msg_queue_scissor_start_x + msg->width -
            p_dispwidget->simple_widget_padding * 2)
           * msg->unfold, video_height);
   }

   /* Background */
   rect_width  = p_dispwidget->simple_widget_padding + msg->width + p_dispwidget->msg_queue_icon_size_x;
   rect_margin = p_dispwidget->simple_widget_padding * 0.15f;
   gfx_display_set_alpha(msg_queue_bar, msg->alpha);

   gfx_display_draw_quad(
         p_disp,
         userdata,
         video_width,
         video_height,
         p_dispwidget->msg_queue_rect_start_x + rect_margin,
         video_height - msg->offset_y,
         rect_width - rect_margin,
         p_dispwidget->msg_queue_height,
         video_width,
         video_height,
         p_dispwidget->msg_queue_bg,
         NULL
         );

   gfx_display_draw_quad(
         p_disp,
         userdata,
         video_width,
         video_height,
         p_dispwidget->msg_queue_rect_start_x,
         video_height - msg->offset_y,
         rect_margin,
         p_dispwidget->msg_queue_height,
         video_width,
         video_height,
         msg_queue_bar,
         NULL
         );

   /* Text */
   text_color = COLOR_TEXT_ALPHA(0xFFFFFF00, (unsigned)(msg->alpha*255.0f));

   gfx_widgets_draw_text(&p_dispwidget->gfx_widget_fonts.msg_queue,
      msg->msg,
      p_dispwidget->msg_queue_regular_text_start,
      video_height - msg->offset_y
            + (p_dispwidget->msg_queue_height - msg->text_height) / 2.0f
            + p_dispwidget->gfx_widget_fonts.msg_queue.line_ascender,
      video_width, video_height,
      text_color,
      TEXT_ALIGN_LEFT,
      true);

   if (    !(msg->flags & DISPWIDG_FLAG_UNFOLDED)
         || (msg->flags & DISPWIDG_FLAG_UNFOLDING))
   {
      gfx_widgets_flush_text(video_width, video_height, &p_dispwidget->gfx_widget_fonts.regular);
      gfx_widgets_flush_text(video_width, video_height, &p_dispwidget->gfx_widget_fonts.bold);
      gfx_widgets_flush_text(video_width, video_height, &p_dispwidget->gfx_widget_fonts.msg_queue);

      if (dispctx && dispctx->scissor_end)
         dispctx->scissor_end(userdata, video_width, video_height);
   }

   if (p_dispwidget->flags & DISPGFX_WIDGET_FLAG_MSG_QUEUE_HAS_ICONS)
   {
      if (dispctx && dispctx->blend_begin)
         dispctx->blend_begin(userdata);

      gfx_widgets_draw_icon(
            userdata,
            p_disp,
            video_width,
            video_height,
            p_dispwidget->msg_queue_icon_size_x,
            p_dispwidget->msg_queue_icon_size_y,
            p_dispwidget->gfx_widgets_icons_textures[MENU_WIDGETS_ICON_INFO],
            p_dispwidget->msg_queue_rect_start_x
                  + (p_dispwidget->simple_widget_padding / 4.0f),
            video_height - msg->offset_y - p_dispwidget->msg_queue_icon_offset_y,
            0.0f, /* rad                         */
            1.0f, /* cos(rad)   = cos(0)  = 1.0f */
            0.0f, /* sine(rad)  = sine(0) = 0.0f */
            msg_queue_info);

      if (dispctx && dispctx->blend_end)
         dispctx->blend_end(userdata);
   }
}

static void INLINE gfx_widgets_font_bind(gfx_widget_font_data_t *font_data)
{
   font_driver_bind_block(font_data->font, &font_data->raster_block);
   font_data->raster_block.carr.coords.vertices = 0;
   font_data->usage_count                       = 0;
}

static void INLINE gfx_widgets_font_unbind(gfx_widget_font_data_t *font_data)
{
   font_driver_bind_block(font_data->font, NULL);
}


void gfx_widgets_frame(void *data)
{
   size_t i;
   video_frame_info_t *video_info   = (video_frame_info_t*)data;
   gfx_display_t            *p_disp = (gfx_display_t*)video_info->disp_userdata;
   gfx_display_ctx_driver_t *dispctx= p_disp->dispctx;
   video_driver_state_t *video_st   = video_state_get_ptr();
   dispgfx_widget_t *p_dispwidget   = (dispgfx_widget_t*)video_info->widgets_userdata;
   bool fps_show                    = video_info->fps_show;
   bool framecount_show             = video_info->framecount_show;
   bool memory_show                 = video_info->memory_show;
   bool core_status_msg_show        = video_info->core_status_msg_show;
   void *userdata                   = video_info->userdata;
   unsigned video_width             = video_info->width;
   unsigned video_height            = video_info->height;
   bool widgets_is_paused           = (video_info->video_st_flags & VIDEO_FLAG_WIDGETS_PAUSED) ? true : false;
   bool widgets_is_fastforwarding   = (video_info->video_st_flags & VIDEO_FLAG_WIDGETS_FAST_FORWARD) ? true : false;
   bool widgets_is_rewinding        = (video_info->video_st_flags & VIDEO_FLAG_WIDGETS_REWINDING) ? true : false;
   bool runloop_is_slowmotion       = video_info->runloop_is_slowmotion;
#ifdef HAVE_MENU
   bool menu_screensaver_active     = (video_info->menu_st_flags & MENU_ST_FLAG_SCREENSAVER_ACTIVE) ? true : false;
#endif
   bool notifications_hidden        = video_info->notifications_hidden || video_info->msg_queue_delay;
   int top_right_x_advance          = video_width;

   p_dispwidget->gfx_widgets_frame_count++;

#ifdef HAVE_MENU
   /* If menu screensaver is active, draw nothing */
   if (menu_screensaver_active)
      return;
#endif
   /* If notifications are hidden, draw nothing */
   if (notifications_hidden)
      return;

   if (video_st->current_video && video_st->current_video->set_viewport)
      video_st->current_video->set_viewport(
            video_st->data, video_width, video_height, true, false);

   /* Font setup */
   gfx_widgets_font_bind(&p_dispwidget->gfx_widget_fonts.regular);
   gfx_widgets_font_bind(&p_dispwidget->gfx_widget_fonts.bold);
   gfx_widgets_font_bind(&p_dispwidget->gfx_widget_fonts.msg_queue);

#ifdef HAVE_TRANSLATE
   /* AI Service overlay */
   if (p_dispwidget->ai_service_overlay_state > 0)
   {
      float outline_color[16] = {
      0.00, 1.00, 0.00, 1.00,
      0.00, 1.00, 0.00, 1.00,
      0.00, 1.00, 0.00, 1.00,
      0.00, 1.00, 0.00, 1.00,
      };

      gfx_display_set_alpha(p_dispwidget->pure_white, 1.0f);

      if (p_dispwidget->ai_service_overlay_texture)
      {
         if (dispctx->blend_begin)
            dispctx->blend_begin(userdata);
         gfx_widgets_draw_icon(
               userdata,
               p_disp,
               video_width,
               video_height,
               video_width,
               video_height,
               p_dispwidget->ai_service_overlay_texture,
               0,
               0,
               0.0f, /* rad                         */
               1.0f, /* cos(rad)   = cos(0)  = 1.0f */
               0.0f, /* sine(rad)  = sine(0) = 0.0f */
               p_dispwidget->pure_white
               );
         if (dispctx->blend_end)
            dispctx->blend_end(userdata);
      }

      /* top line */
      gfx_display_draw_quad(
            p_disp,
            userdata,
            video_width, video_height,
            0, 0,
            video_width,
            p_dispwidget->divider_width_1px,
            video_width,
            video_height,
            outline_color,
            NULL
            );
      /* bottom line */
      gfx_display_draw_quad(
            p_disp,
            userdata,
            video_width, video_height,
            0,
            video_height - p_dispwidget->divider_width_1px,
            video_width,
            p_dispwidget->divider_width_1px,
            video_width,
            video_height,
            outline_color,
            NULL
            );
      /* left line */
      gfx_display_draw_quad(
            p_disp,
            userdata,
            video_width,
            video_height,
            0,
            0,
            p_dispwidget->divider_width_1px,
            video_height,
            video_width,
            video_height,
            outline_color,
            NULL
            );
      /* right line */
      gfx_display_draw_quad(
            p_disp,
            userdata,
            video_width, video_height,
            video_width - p_dispwidget->divider_width_1px,
            0,
            p_dispwidget->divider_width_1px,
            video_height,
            video_width,
            video_height,
            outline_color,
            NULL
            );
      if (p_dispwidget->ai_service_overlay_state == 2)
          p_dispwidget->ai_service_overlay_state = 3;
   }
#endif

   /* Status Text (fps, framecount, memory, core status message) */
   if (     fps_show
         || framecount_show
         || memory_show
         || core_status_msg_show
         )
   {
      const char *text      = *p_dispwidget->gfx_widgets_status_text == '\0'
         ? msg_hash_to_str(MENU_ENUM_LABEL_VALUE_NOT_AVAILABLE)
         : p_dispwidget->gfx_widgets_status_text;

      int txt_width        = font_driver_get_message_width(
            p_dispwidget->gfx_widget_fonts.regular.font,
            text,
#ifdef EMULATORJS
            strlen(text), 1.5f);
#else
            strlen(text), 1.0f);
#endif
      int total_width       = txt_width
         + p_dispwidget->simple_widget_padding * 2;

      int status_txt_x     = top_right_x_advance
         - p_dispwidget->simple_widget_padding - txt_width;
      /* Ensure that left hand side of text does
       * not bleed off the edge of the screen */
      if (status_txt_x < 0)
         status_txt_x      = 0;

      gfx_display_set_alpha(p_dispwidget->backdrop_orig, DEFAULT_BACKDROP);

      gfx_display_draw_quad(
            p_disp,
            userdata,
            video_width,
            video_height,
            top_right_x_advance - total_width,
            0,
            total_width,
            p_dispwidget->simple_widget_height,
            video_width,
            video_height,
            p_dispwidget->backdrop_orig,
            NULL
            );

      gfx_widgets_draw_text(&p_dispwidget->gfx_widget_fonts.regular,
            text,
            status_txt_x,
            p_dispwidget->simple_widget_height / 2.0f
            + p_dispwidget->gfx_widget_fonts.regular.line_centre_offset,
            video_width, video_height,
            0xFFFFFFFF,
            TEXT_ALIGN_LEFT,
            true);
   }

   /* Indicators */
   if (widgets_is_paused)
      top_right_x_advance -= gfx_widgets_draw_indicator(
            p_dispwidget,
            p_disp,
            dispctx,
            userdata,
            video_width,
            video_height,
            p_dispwidget->gfx_widgets_icons_textures[
            MENU_WIDGETS_ICON_PAUSED],
            (fps_show
             ? p_dispwidget->simple_widget_height
             : 0),
            top_right_x_advance,
            MSG_PAUSED);

   if (widgets_is_fastforwarding)
      top_right_x_advance -= gfx_widgets_draw_indicator(
            p_dispwidget,
            p_disp,
            dispctx,
            userdata,
            video_width,
            video_height,
            p_dispwidget->gfx_widgets_icons_textures[
            MENU_WIDGETS_ICON_FAST_FORWARD],
            (fps_show ? p_dispwidget->simple_widget_height : 0),
            top_right_x_advance,
            MSG_FAST_FORWARD);

   if (widgets_is_rewinding)
      top_right_x_advance -= gfx_widgets_draw_indicator(
            p_dispwidget,
            p_disp,
            dispctx,
            userdata,
            video_width,
            video_height,
            p_dispwidget->gfx_widgets_icons_textures[
            MENU_WIDGETS_ICON_REWIND],
            (fps_show ? p_dispwidget->simple_widget_height : 0),
            top_right_x_advance,
            MSG_REWINDING);

   if (runloop_is_slowmotion)
   {
      top_right_x_advance -= gfx_widgets_draw_indicator(
            p_dispwidget,
            p_disp,
            dispctx,
            userdata,
            video_width,
            video_height,
            p_dispwidget->gfx_widgets_icons_textures[
            MENU_WIDGETS_ICON_SLOW_MOTION],
            (fps_show ? p_dispwidget->simple_widget_height : 0),
            top_right_x_advance,
            MSG_SLOW_MOTION);
      (void)top_right_x_advance;
   }

   for (i = 0; i < ARRAY_SIZE(widgets); i++)
   {
      const gfx_widget_t* widget = widgets[i];

      if (widget->frame)
         widget->frame(data, p_dispwidget);
   }

#ifndef EMULATORJS
   /* Draw all messages */
   if (p_dispwidget->current_msgs_size)
   {
#ifdef HAVE_THREADS
      slock_lock(p_dispwidget->current_msgs_lock);
#endif

      for (i = 0; i < p_dispwidget->current_msgs_size; i++)
      {
         disp_widget_msg_t* msg = p_dispwidget->current_msgs[i];

         if (!msg)
            continue;

         if (msg->task_ptr)
            gfx_widgets_draw_task_msg(
               p_dispwidget,
               p_disp,
               dispctx,
               msg, userdata,
               video_width, video_height);
         else
            gfx_widgets_draw_regular_msg(
               p_dispwidget,
               p_disp,
               dispctx,
               msg, userdata,
               video_width, video_height);
      }

#ifdef HAVE_THREADS
      slock_unlock(p_dispwidget->current_msgs_lock);
#endif
   }
#endif

   /* Ensure all text is flushed */
   gfx_widgets_flush_text(video_width, video_height,
         &p_dispwidget->gfx_widget_fonts.regular);
   gfx_widgets_flush_text(video_width, video_height,
         &p_dispwidget->gfx_widget_fonts.bold);
   gfx_widgets_flush_text(video_width, video_height,
         &p_dispwidget->gfx_widget_fonts.msg_queue);

   /* Unbind fonts */
   gfx_widgets_font_unbind(&p_dispwidget->gfx_widget_fonts.regular);
   gfx_widgets_font_unbind(&p_dispwidget->gfx_widget_fonts.bold);
   gfx_widgets_font_unbind(&p_dispwidget->gfx_widget_fonts.msg_queue);

   if (video_st->current_video && video_st->current_video->set_viewport)
      video_st->current_video->set_viewport(
            video_st->data, video_width, video_height, false, true);
}

static void gfx_widgets_free(dispgfx_widget_t *p_dispwidget)
{
   size_t i;

   p_dispwidget->flags     &= ~DISPGFX_WIDGET_FLAG_INITED;

   for (i = 0; i < ARRAY_SIZE(widgets); i++)
   {
      const gfx_widget_t* widget = widgets[i];

      if (widget->free)
         widget->free();
   }

   /* Kill all running animations */
   gfx_animation_kill_by_tag(
         &p_dispwidget->gfx_widgets_generic_tag);

   /* Purge everything from the fifo */
   while (FIFO_READ_AVAIL_NONPTR(p_dispwidget->msg_queue) > 0)
   {
      disp_widget_msg_t *msg_widget;

      fifo_read(&p_dispwidget->msg_queue,
            &msg_widget, sizeof(msg_widget));

      /* Note: gfx_widgets_free() is only called when
       * main_exit() is invoked. At this stage, we cannot
       * guarantee that any task pointers are valid (the
       * task may have been free()'d, but we can't know
       * that here) - so all we can do is unset the task
       * pointer associated with each message
       * > If we don't do this, gfx_widgets_msg_queue_free()
       *   will generate heap-use-after-free errors */
      msg_widget->task_ptr = NULL;

      gfx_widgets_msg_queue_free(p_dispwidget, msg_widget);
      free(msg_widget);
   }

   fifo_deinitialize(&p_dispwidget->msg_queue);

   /* Purge everything from the list */
#ifdef HAVE_THREADS
   slock_lock(p_dispwidget->current_msgs_lock);
#endif

   p_dispwidget->current_msgs_size = 0;
   for (i = 0; i < ARRAY_SIZE(p_dispwidget->current_msgs); i++)
   {
      disp_widget_msg_t *msg = p_dispwidget->current_msgs[i];
      if (!msg)
         continue;

      /* Note: gfx_widgets_free() is only called when
         * main_exit() is invoked. At this stage, we cannot
         * guarantee that any task pointers are valid (the
         * task may have been free()'d, but we can't know
         * that here) - so all we can do is unset the task
         * pointer associated with each message
         * > If we don't do this, gfx_widgets_msg_queue_free()
         *   will generate heap-use-after-free errors */
      msg->task_ptr = NULL;

      gfx_widgets_msg_queue_free(p_dispwidget, msg);
   }
#ifdef HAVE_THREADS
   slock_unlock(p_dispwidget->current_msgs_lock);

   slock_free(p_dispwidget->current_msgs_lock);
   p_dispwidget->current_msgs_lock = NULL;
#endif

   p_dispwidget->msg_queue_tasks_count = 0;

   /* Font */
   video_coord_array_free(
         &p_dispwidget->gfx_widget_fonts.regular.raster_block.carr);
   video_coord_array_free(
         &p_dispwidget->gfx_widget_fonts.bold.raster_block.carr);
   video_coord_array_free(
         &p_dispwidget->gfx_widget_fonts.msg_queue.raster_block.carr);

   font_driver_bind_block(NULL, NULL);
}

static void gfx_widgets_context_reset(
      dispgfx_widget_t *p_dispwidget,
      gfx_display_t *p_disp,
      settings_t *settings,
      bool is_threaded,
      unsigned width, unsigned height, bool fullscreen,
      const char *dir_assets, char *font_path)
{
   size_t i;

   /* Load textures */
   /* Icons */
   for (i = 0; i < MENU_WIDGETS_ICON_LAST; i++)
      gfx_display_reset_textures_list(
            gfx_widgets_icons_names[i],
            p_dispwidget->monochrome_png_path,
            &p_dispwidget->gfx_widgets_icons_textures[i],
            TEXTURE_FILTER_MIPMAP_LINEAR,
            NULL,
            NULL);

   if (p_dispwidget->gfx_widgets_icons_textures[MENU_WIDGETS_ICON_INFO])
      p_dispwidget->flags |=  DISPGFX_WIDGET_FLAG_MSG_QUEUE_HAS_ICONS;
   else
      p_dispwidget->flags &= ~DISPGFX_WIDGET_FLAG_MSG_QUEUE_HAS_ICONS;

#if 0
   /* Message queue */
   gfx_display_reset_textures_list(
         "msg_queue_icon.png",
         p_dispwidget->gfx_widgets_path,
         &p_dispwidget->msg_queue_icon,
         TEXTURE_FILTER_LINEAR,
         NULL,
         NULL);
   gfx_display_reset_textures_list(
         "msg_queue_icon_outline.png",
         p_dispwidget->gfx_widgets_path,
         &p_dispwidget->msg_queue_icon_outline,
         TEXTURE_FILTER_LINEAR,
         NULL,
         NULL);
   gfx_display_reset_textures_list(
         "msg_queue_icon_rect.png",
         p_dispwidget->gfx_widgets_path,
         &p_dispwidget->msg_queue_icon_rect,
         TEXTURE_FILTER_NEAREST,
         NULL,
         NULL);

   if (  p_dispwidget->msg_queue_icon
      && p_dispwidget->msg_queue_icon_outline
      && p_dispwidget->msg_queue_icon_rect)
      p_dispwidget->flags |=  DISPGFX_WIDGET_FLAG_MSG_QUEUE_HAS_ICONS;
   else
      p_dispwidget->flags &= ~DISPGFX_WIDGET_FLAG_MSG_QUEUE_HAS_ICONS;
#endif

   for (i = 0; i < ARRAY_SIZE(widgets); i++)
   {
      const gfx_widget_t* widget = widgets[i];

      if (widget->context_reset)
         widget->context_reset(is_threaded, width, height,
               fullscreen, dir_assets, font_path,
               p_dispwidget->monochrome_png_path,
               p_dispwidget->gfx_widgets_path);
   }

   /* Update scaling/dimensions */
   p_dispwidget->last_video_width     = width;
   p_dispwidget->last_video_height    = height;
#ifdef HAVE_XMB
   if (p_disp->menu_driver_id == MENU_DRIVER_ID_XMB)
      p_dispwidget->last_scale_factor = gfx_display_get_widget_pixel_scale(
            p_disp, settings,
            p_dispwidget->last_video_width,
            p_dispwidget->last_video_height, fullscreen);
   else
#endif
      p_dispwidget->last_scale_factor = gfx_display_get_dpi_scale(
                     p_disp, settings,
                     p_dispwidget->last_video_width,
                     p_dispwidget->last_video_height,
                     fullscreen, true);

   gfx_widgets_layout(p_disp, p_dispwidget,
         is_threaded, dir_assets, font_path);
   video_driver_monitor_reset();
}

bool gfx_widgets_init(
      void *data_disp,
      void *data_anim,
      void *settings_data,
      uintptr_t widgets_active_ptr,
      bool video_is_threaded,
      unsigned width, unsigned height, bool fullscreen,
      const char *dir_assets, char *font_path)
{
   size_t i;
   unsigned color                              = 0x1A1A1A;
   dispgfx_widget_t *p_dispwidget              = &dispwidget_st;
   gfx_display_t *p_disp                       = (gfx_display_t*)data_disp;
   gfx_animation_t *p_anim                     = (gfx_animation_t*)data_anim;
   settings_t *settings                        = (settings_t*)settings_data;
   p_dispwidget->divider_width_1px             = 1;
   p_dispwidget->gfx_widgets_generic_tag       = (uintptr_t)widgets_active_ptr;

   if (!gfx_display_init_first_driver(p_disp, video_is_threaded))
      goto error;
   gfx_display_set_alpha(p_dispwidget->backdrop_orig, 0.75f);
   for (i = 0; i < 16; i++)
      p_dispwidget->pure_white[i] = 1.00f;

   p_dispwidget->msg_queue_bg[0]  = HEX_R(color);
   p_dispwidget->msg_queue_bg[1]  = HEX_G(color);
   p_dispwidget->msg_queue_bg[2]  = HEX_B(color);
   p_dispwidget->msg_queue_bg[3]  = 1.0f;
   p_dispwidget->msg_queue_bg[4]  = HEX_R(color);
   p_dispwidget->msg_queue_bg[5]  = HEX_G(color);
   p_dispwidget->msg_queue_bg[6]  = HEX_B(color);
   p_dispwidget->msg_queue_bg[7]  = 1.0f;
   p_dispwidget->msg_queue_bg[8]  = HEX_R(color);
   p_dispwidget->msg_queue_bg[9]  = HEX_G(color);
   p_dispwidget->msg_queue_bg[10] = HEX_B(color);
   p_dispwidget->msg_queue_bg[11] = 1.0f;
   p_dispwidget->msg_queue_bg[12] = HEX_R(color);
   p_dispwidget->msg_queue_bg[13] = HEX_G(color);
   p_dispwidget->msg_queue_bg[14] = HEX_B(color);
   p_dispwidget->msg_queue_bg[15] = 1.0f;

   if (!(p_dispwidget->flags & DISPGFX_WIDGET_FLAG_INITED))
   {
      char theme_path[PATH_MAX_LENGTH];
      p_dispwidget->gfx_widgets_frame_count = 0;

      for (i = 0; i < ARRAY_SIZE(widgets); i++)
      {
         const gfx_widget_t* widget = widgets[i];

         if (widget->init)
            widget->init(p_disp, p_anim, video_is_threaded, fullscreen);
      }

      if (!fifo_initialize(&p_dispwidget->msg_queue,
            MSG_QUEUE_PENDING_MAX * sizeof(disp_widget_msg_t*)))
         goto error;

      memset(&p_dispwidget->current_msgs[0], 0, sizeof(p_dispwidget->current_msgs));
      p_dispwidget->current_msgs_size = 0;

#ifdef HAVE_THREADS
      p_dispwidget->current_msgs_lock = slock_new();
#endif

      fill_pathname_join_special(
            p_dispwidget->gfx_widgets_path,
            dir_assets,
            "menu_widgets",
            sizeof(p_dispwidget->gfx_widgets_path)
            );
      fill_pathname_join_special(
            p_dispwidget->xmb_path,
            dir_assets,
            "xmb",
            sizeof(p_dispwidget->xmb_path)
            );
      /* Base path */
      fill_pathname_join_special(p_dispwidget->ozone_path,
            dir_assets,
            "ozone",
            sizeof(p_dispwidget->ozone_path));
      fill_pathname_join_special(p_dispwidget->ozone_regular_font_path,
            p_dispwidget->ozone_path, "regular.ttf",
            sizeof(p_dispwidget->ozone_regular_font_path));
      fill_pathname_join_special(p_dispwidget->ozone_bold_font_path,
            p_dispwidget->ozone_path, "bold.ttf",
            sizeof(p_dispwidget->ozone_bold_font_path));
      fill_pathname_join_special(
            theme_path,
            p_dispwidget->xmb_path,
            "monochrome",
            sizeof(theme_path)
            );
      fill_pathname_join_special(
            p_dispwidget->monochrome_png_path,
            theme_path,
            "png",
            sizeof(p_dispwidget->monochrome_png_path)
            );
      fill_pathname_join_special(p_dispwidget->assets_pkg_dir,
            settings->paths.directory_assets, "pkg",
            sizeof(p_dispwidget->assets_pkg_dir));

      p_dispwidget->flags |= DISPGFX_WIDGET_FLAG_INITED;
   }

   gfx_widgets_context_reset(
         p_dispwidget,
         p_disp,
         settings,
         video_is_threaded,
         width, height, fullscreen,
         dir_assets, font_path);

   return true;

error:
   gfx_widgets_free(p_dispwidget);
   return false;
}

static void gfx_widgets_context_destroy(dispgfx_widget_t *p_dispwidget)
{
   size_t i;

   for (i = 0; i < ARRAY_SIZE(widgets); i++)
   {
      const gfx_widget_t* widget = widgets[i];

      if (widget->context_destroy)
         widget->context_destroy();
   }

   /* TODO: Dismiss onscreen notifications that have been freed */

   /* Textures */
   for (i = 0; i < MENU_WIDGETS_ICON_LAST; i++)
      video_driver_texture_unload(&p_dispwidget->gfx_widgets_icons_textures[i]);

#if 0
   video_driver_texture_unload(&p_dispwidget->msg_queue_icon);
   video_driver_texture_unload(&p_dispwidget->msg_queue_icon_outline);
   video_driver_texture_unload(&p_dispwidget->msg_queue_icon_rect);

   p_dispwidget->msg_queue_icon         = 0;
   p_dispwidget->msg_queue_icon_outline = 0;
   p_dispwidget->msg_queue_icon_rect    = 0;
#endif

   /* Fonts */
   gfx_widgets_font_free(&p_dispwidget->gfx_widget_fonts.regular);
   gfx_widgets_font_free(&p_dispwidget->gfx_widget_fonts.bold);
   gfx_widgets_font_free(&p_dispwidget->gfx_widget_fonts.msg_queue);
}


void gfx_widgets_deinit(bool widgets_persisting)
{
   dispgfx_widget_t *p_dispwidget = &dispwidget_st;

   gfx_widgets_context_destroy(p_dispwidget);

   if (!widgets_persisting)
      gfx_widgets_free(p_dispwidget);
}

#ifdef HAVE_TRANSLATE
bool gfx_widgets_ai_service_overlay_load(
      char* buffer, unsigned buffer_len,
      enum image_type_enum image_type)
{
   dispgfx_widget_t *p_dispwidget   = &dispwidget_st;
   if (p_dispwidget->ai_service_overlay_state == 0)
   {
      if (!gfx_display_reset_textures_list_buffer(
               &p_dispwidget->ai_service_overlay_texture,
               TEXTURE_FILTER_MIPMAP_LINEAR,
               (void *) buffer, buffer_len, image_type,
               &p_dispwidget->ai_service_overlay_width,
               &p_dispwidget->ai_service_overlay_height))
         return false;
      p_dispwidget->ai_service_overlay_state = 1;
   }
   return true;
}

void gfx_widgets_ai_service_overlay_unload(void)
{
   dispgfx_widget_t *p_dispwidget   = &dispwidget_st;
   if (p_dispwidget->ai_service_overlay_state == 1)
   {
      video_driver_texture_unload(&p_dispwidget->ai_service_overlay_texture);
      p_dispwidget->ai_service_overlay_texture = 0;
      p_dispwidget->ai_service_overlay_state   = 0;
   }
}
#endif

dispgfx_widget_t *dispwidget_get_ptr(void)
{
   return &dispwidget_st;
}

bool gfx_widgets_ready(void)
{
#ifdef HAVE_GFX_WIDGETS
   return dispwidget_st.active;
#else
   return false;
#endif
}<|MERGE_RESOLUTION|>--- conflicted
+++ resolved
@@ -775,21 +775,16 @@
       gfx_widget_font_data_t *font_data,
       bool is_threaded, char *font_path, float font_size)
 {
-<<<<<<< HEAD
-   int                glyph_width   = 0;
-   float                scaled_size = font_size * 
-#ifdef EMULATORJS
-     1.25 *
-#endif
+   int glyph_width               = 0;
+   float scaled_size             = font_size *
+   #ifdef EMULATORJS
+   1.25 *
+   #endif
       p_dispwidget->last_scale_factor;
-=======
-   int glyph_width               = 0;
-   float scaled_size             = font_size * p_dispwidget->last_scale_factor;
 
    /* Limit minimum font size to keep it readable */
    if (scaled_size < 9)
       scaled_size = 9;
->>>>>>> 9489a11e
 
    /* Free existing font */
    if (font_data->font)
