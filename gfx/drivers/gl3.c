/*  RetroArch - A frontend for libretro.
 *  Copyright (C) 2019 - Hans-Kristian Arntzen
 *  Copyright (C) 2011-2017 - Daniel De Matteis
 *  Copyright (C) 2016-2019 - Brad Parker
 *
 *  RetroArch is free software: you can redistribute it and/or modify it under the terms
 *  of the GNU General Public License as published by the Free Software Found-
 *  ation, either version 3 of the License, or (at your option) any later version.
 *
 *  RetroArch is distributed in the hope that it will be useful, but WITHOUT ANY WARRANTY;
 *  without even the implied warranty of MERCHANTABILITY or FITNESS FOR A PARTICULAR
 *  PURPOSE.  See the GNU General Public License for more details.
 *
 *  You should have received a copy of the GNU General Public License along with RetroArch.
 *  If not, see <http://www.gnu.org/licenses/>.
 */

/* Modern OpenGL driver.
 *
 * Minimum version (desktop): OpenGL   3.2+ (2009)
 * Minimum version (mobile) : OpenGLES 3.0+ (2012)
 */

#ifdef HAVE_CONFIG_H
#include "../../config.h"
#endif

#include <stdlib.h>

#include "../common/gl3_defines.h"

#include <encodings/utf.h>
#include <gfx/gl_capabilities.h>
#include <gfx/video_frame.h>
#include <glsym/glsym.h>
#include <string/stdstring.h>
#include <retro_math.h>

#include "../../configuration.h"
#include "../../dynamic.h"
#ifdef HAVE_REWIND
#include "../../state_manager.h"
#endif

#include "../../retroarch.h"
#include "../../verbosity.h"

#ifdef HAVE_THREADS
#include "../video_thread_wrapper.h"
#endif

#include "../font_driver.h"
#include "../../record/record_driver.h"

#ifdef HAVE_MENU
#include "../../menu/menu_driver.h"
#endif
#ifdef HAVE_GFX_WIDGETS
#include "../gfx_widgets.h"
#endif

static const struct video_ortho gl3_default_ortho = {0, 1, 0, 1, -1, 1};

static const float gl3_vertexes[8]   = {
   0, 0,
   1, 0,
   0, 1,
   1, 1
};

static const float gl3_tex_coords[8] = {
   0, 1,
   1, 1,
   0, 0,
   1, 0
};

static const float gl3_colors[16]    = {
   1.0f, 1.0f, 1.0f, 1.0f,
   1.0f, 1.0f, 1.0f, 1.0f,
   1.0f, 1.0f, 1.0f, 1.0f,
   1.0f, 1.0f, 1.0f, 1.0f,
};

/**
 * FORWARD DECLARATIONS
 */
static void gl3_set_viewport(gl3_t *gl,
      unsigned viewport_width,
      unsigned viewport_height,
      bool force_full, bool allow_rotate);

/**
 * GL3 COMMON
 */

static void gl3_bind_scratch_vbo(gl3_t *gl, const void *data, size_t size)
{
   if (!gl->scratch_vbos[gl->scratch_vbo_index])
      glGenBuffers(1, &gl->scratch_vbos[gl->scratch_vbo_index]);
   glBindBuffer(GL_ARRAY_BUFFER, gl->scratch_vbos[gl->scratch_vbo_index]);
   glBufferData(GL_ARRAY_BUFFER, size, data, GL_STREAM_DRAW);
   gl->scratch_vbo_index++;
   if (gl->scratch_vbo_index >= GL_CORE_NUM_VBOS)
      gl->scratch_vbo_index = 0;
}


/**
 * DISPLAY DRIVER
 */

static void *gfx_display_gl3_get_default_mvp(void *data)
{
   gl3_t *gl3 = (gl3_t*)data;
   if (!gl3)
      return NULL;
   return &gl3->mvp_no_rot;
}

static const float *gfx_display_gl3_get_default_vertices(void)
{
   return &gl3_vertexes[0];
}

static const float *gfx_display_gl3_get_default_tex_coords(void)
{
   return &gl3_tex_coords[0];
}

static void gfx_display_gl3_draw_pipeline(
      gfx_display_ctx_draw_t *draw,
      gfx_display_t *p_disp,
      void *data,
      unsigned video_width,
      unsigned video_height)
{
#ifdef HAVE_SHADERPIPELINE
   float output_size[2];
   static struct video_coords blank_coords;
   static uint8_t ubo_scratch_data[768];
   static float t                = 0.0f;
   float yflip                   = 0.0f;
   video_coord_array_t *ca       = NULL;
   gl3_t *gl                 = (gl3_t*)data;

   if (!gl || !draw)
      return;

   draw->x                       = 0;
   draw->y                       = 0;
   draw->matrix_data             = NULL;

   output_size[0]                = (float)video_width;
   output_size[1]                = (float)video_height;

   switch (draw->pipeline_id)
   {
      /* Ribbon */
      default:
      case VIDEO_SHADER_MENU:
      case VIDEO_SHADER_MENU_2:
         ca                               = &p_disp->dispca;
         draw->coords                     = (struct video_coords*)&ca->coords;
         draw->backend_data               = ubo_scratch_data;
         draw->backend_data_size          = 2 * sizeof(float);

         /* Match UBO layout in shader. */
         yflip = -1.0f;
         memcpy(ubo_scratch_data, &t, sizeof(t));
         memcpy(ubo_scratch_data + sizeof(float), &yflip, sizeof(yflip));
         break;

      /* Snow simple */
      case VIDEO_SHADER_MENU_3:
      case VIDEO_SHADER_MENU_4:
      case VIDEO_SHADER_MENU_5:
         draw->backend_data               = ubo_scratch_data;
         draw->backend_data_size          = sizeof(math_matrix_4x4)
            + 4 * sizeof(float);

         /* Match UBO layout in shader. */
         memcpy(ubo_scratch_data,
               &gl->mvp_no_rot,
               sizeof(math_matrix_4x4));
         memcpy(ubo_scratch_data + sizeof(math_matrix_4x4),
               output_size,
               sizeof(output_size));

         if (draw->pipeline_id == VIDEO_SHADER_MENU_5)
            yflip = 1.0f;

         memcpy(ubo_scratch_data + sizeof(math_matrix_4x4)
               + 2 * sizeof(float), &t, sizeof(t));
         memcpy(ubo_scratch_data + sizeof(math_matrix_4x4)
               + 3 * sizeof(float), &yflip, sizeof(yflip));
         draw->coords          = &blank_coords;
         blank_coords.vertices = 4;
         draw->prim_type       = GFX_DISPLAY_PRIM_TRIANGLESTRIP;
         break;
   }

   t += 0.01;
#endif
}

static void gfx_display_gl3_draw(gfx_display_ctx_draw_t *draw,
      void *data, unsigned video_width, unsigned video_height)
{
   const float *vertex       = NULL;
   const float *tex_coord    = NULL;
   const float *color        = NULL;
   GLuint            texture = 0;
   gl3_t *gl                 = (gl3_t*)data;
   const struct
      gl3_buffer_locations
      *loc                   = NULL;

   if (!gl || !draw)
      return;

   texture            = (GLuint)draw->texture;
   vertex             = draw->coords->vertex;
   tex_coord          = draw->coords->tex_coord;
   color              = draw->coords->color;

   if (!vertex)
      vertex          = gfx_display_gl3_get_default_vertices();
   if (!tex_coord)
      tex_coord       = &gl3_tex_coords[0];
   if (!color)
      color           = &gl3_colors[0];

   glViewport(draw->x, draw->y, draw->width, draw->height);

   glActiveTexture(GL_TEXTURE1);
   glBindTexture(GL_TEXTURE_2D, texture);

   switch (draw->pipeline_id)
   {
      case VIDEO_SHADER_MENU:
      case VIDEO_SHADER_MENU_2:
         glBlendFunc(GL_DST_COLOR, GL_ONE);
         break;
      default:
         glBlendFunc(GL_SRC_ALPHA, GL_ONE_MINUS_SRC_ALPHA);
         break;
   }

   switch (draw->pipeline_id)
   {
#ifdef HAVE_SHADERPIPELINE
      case VIDEO_SHADER_MENU:
         glUseProgram(gl->pipelines.ribbon);
         loc = &gl->pipelines.ribbon_loc;
         break;

      case VIDEO_SHADER_MENU_2:
         glUseProgram(gl->pipelines.ribbon_simple);
         loc = &gl->pipelines.ribbon_simple_loc;
         break;

      case VIDEO_SHADER_MENU_3:
         glUseProgram(gl->pipelines.snow_simple);
         loc = &gl->pipelines.snow_simple_loc;
         break;

      case VIDEO_SHADER_MENU_4:
         glUseProgram(gl->pipelines.snow);
         loc = &gl->pipelines.snow_loc;
         break;

      case VIDEO_SHADER_MENU_5:
         glUseProgram(gl->pipelines.bokeh);
         loc = &gl->pipelines.bokeh_loc;
         break;
#endif

      default:
         glUseProgram(gl->pipelines.alpha_blend);
         break;
   }

   if (loc)
   {
      if (loc->flat_ubo_vertex >= 0)
         glUniform4fv(loc->flat_ubo_vertex,
               (GLsizei)((draw->backend_data_size + 15) / 16),
               (const GLfloat*)draw->backend_data);

      if (loc->flat_ubo_fragment >= 0)
         glUniform4fv(loc->flat_ubo_fragment,
               (GLsizei)((draw->backend_data_size + 15) / 16),
               (const GLfloat*)draw->backend_data);
   }
   else
   {
      const math_matrix_4x4 *mat = draw->matrix_data
                     ? (const math_matrix_4x4*)draw->matrix_data
                     : (const math_matrix_4x4*)&gl->mvp_no_rot;
      if (gl->pipelines.alpha_blend_loc.flat_ubo_vertex >= 0)
         glUniform4fv(gl->pipelines.alpha_blend_loc.flat_ubo_vertex,
                      4, mat->data);
   }

   glEnableVertexAttribArray(0);
   glEnableVertexAttribArray(1);
   glEnableVertexAttribArray(2);

   gl3_bind_scratch_vbo(gl, vertex,
         2 * sizeof(float) * draw->coords->vertices);
   glVertexAttribPointer(0, 2, GL_FLOAT, GL_FALSE,
         2 * sizeof(float), (void *)(uintptr_t)0);
   gl3_bind_scratch_vbo(gl, tex_coord,
         2 * sizeof(float) * draw->coords->vertices);
   glVertexAttribPointer(1, 2, GL_FLOAT, GL_FALSE,
         2 * sizeof(float), (void *)(uintptr_t)0);
   gl3_bind_scratch_vbo(gl, color,
         4 * sizeof(float) * draw->coords->vertices);
   glVertexAttribPointer(2, 4, GL_FLOAT, GL_FALSE,
         4 * sizeof(float), (void *)(uintptr_t)0);

   switch (draw->prim_type)
   {
      case GFX_DISPLAY_PRIM_TRIANGLESTRIP:
         glDrawArrays(GL_TRIANGLE_STRIP, 0, draw->coords->vertices);
         break;
      case GFX_DISPLAY_PRIM_TRIANGLES:
         glDrawArrays(GL_TRIANGLES, 0, draw->coords->vertices);
         break;
      case GFX_DISPLAY_PRIM_NONE:
      default:
         break;
   }

   glDisableVertexAttribArray(0);
   glDisableVertexAttribArray(1);
   glDisableVertexAttribArray(2);
   glBindBuffer(GL_ARRAY_BUFFER, 0);

   glBindTexture(GL_TEXTURE_2D, 0);
}

static void gfx_display_gl3_blend_begin(void *data)
{
   gl3_t *gl = (gl3_t*)data;

   glEnable(GL_BLEND);
   glBlendFunc(GL_SRC_ALPHA, GL_ONE_MINUS_SRC_ALPHA);
   glUseProgram(gl->pipelines.alpha_blend);
}

static void gfx_display_gl3_blend_end(void *data)
{
   glDisable(GL_BLEND);
}

static void gfx_display_gl3_scissor_begin(void *data,
      unsigned video_width,
      unsigned video_height,
      int x, int y, unsigned width, unsigned height)
{
   glScissor(x, video_height - y - height, width, height);
   glEnable(GL_SCISSOR_TEST);
}

static void gfx_display_gl3_scissor_end(
      void *data,
      unsigned video_width,
      unsigned video_height)
{
   glDisable(GL_SCISSOR_TEST);
}

gfx_display_ctx_driver_t gfx_display_ctx_gl3 = {
   gfx_display_gl3_draw,
   gfx_display_gl3_draw_pipeline,
   gfx_display_gl3_blend_begin,
   gfx_display_gl3_blend_end,
   gfx_display_gl3_get_default_mvp,
   gfx_display_gl3_get_default_vertices,
   gfx_display_gl3_get_default_tex_coords,
   FONT_DRIVER_RENDER_OPENGL_CORE_API,
   GFX_VIDEO_DRIVER_OPENGL_CORE,
   "glcore",
   false,
   gfx_display_gl3_scissor_begin,
   gfx_display_gl3_scissor_end
};

/**
 * FONT DRIVER
 */

/* TODO: Move viewport side effects to the caller: it's a source of bugs. */

#define GL_CORE_RASTER_FONT_EMIT(c, vx, vy) \
   font_vertex[     2 * (6 * i + c) + 0] = (x + (delta_x + off_x + vx * width) * scale) * inv_win_width; \
   font_vertex[     2 * (6 * i + c) + 1] = (y + (delta_y - off_y - vy * height) * scale) * inv_win_height; \
   font_tex_coords[ 2 * (6 * i + c) + 0] = (tex_x + vx * width) * inv_tex_size_x; \
   font_tex_coords[ 2 * (6 * i + c) + 1] = (tex_y + vy * height) * inv_tex_size_y; \
   font_color[      4 * (6 * i + c) + 0] = color[0]; \
   font_color[      4 * (6 * i + c) + 1] = color[1]; \
   font_color[      4 * (6 * i + c) + 2] = color[2]; \
   font_color[      4 * (6 * i + c) + 3] = color[3]

#define MAX_MSG_LEN_CHUNK 64

typedef struct
{
   gl3_t *gl;
   GLuint tex;

   const font_renderer_driver_t *font_driver;
   void *font_data;
   struct font_atlas *atlas;

   video_font_raster_block_t *block;
} gl3_raster_t;

static void gl3_raster_font_free(void *data,
      bool is_threaded)
{
   gl3_raster_t *font = (gl3_raster_t*)data;
   if (!font)
      return;

   if (font->font_driver && font->font_data)
      font->font_driver->free(font->font_data);

   if (is_threaded)
      if (
            font->gl &&
            font->gl->ctx_driver &&
            font->gl->ctx_driver->make_current)
         font->gl->ctx_driver->make_current(true);

   glDeleteTextures(1, &font->tex);

   free(font);
}

static void gl3_raster_font_upload_atlas(gl3_raster_t *font)
{
   if (font->tex)
      glDeleteTextures(1, &font->tex);
   glGenTextures(1, &font->tex);
   glBindTexture(GL_TEXTURE_2D, font->tex);

   glPixelStorei(GL_UNPACK_ALIGNMENT, 1);
   glPixelStorei(GL_UNPACK_ROW_LENGTH, 0);
   glBindBuffer(GL_PIXEL_UNPACK_BUFFER, 0);
   glTexStorage2D(GL_TEXTURE_2D, 1, GL_R8, font->atlas->width, font->atlas->height);
   glTexSubImage2D(GL_TEXTURE_2D, 0, 0, 0,
                   font->atlas->width, font->atlas->height, GL_RED, GL_UNSIGNED_BYTE, font->atlas->buffer);
   glTexParameteri(GL_TEXTURE_2D, GL_TEXTURE_MAG_FILTER, GL_LINEAR);
   glTexParameteri(GL_TEXTURE_2D, GL_TEXTURE_MIN_FILTER, GL_LINEAR);
   glTexParameteri(GL_TEXTURE_2D, GL_TEXTURE_WRAP_S, GL_CLAMP_TO_EDGE);
   glTexParameteri(GL_TEXTURE_2D, GL_TEXTURE_WRAP_T, GL_CLAMP_TO_EDGE);
   glBindTexture(GL_TEXTURE_2D, 0);
}

static void *gl3_raster_font_init(void *data,
      const char *font_path, float font_size,
      bool is_threaded)
{
   gl3_raster_t *font = (gl3_raster_t*)calloc(1, sizeof(*font));

   if (!font)
      return NULL;

   font->gl = (gl3_t*)data;

   if (!font_renderer_create_default(
            &font->font_driver,
            &font->font_data, font_path, font_size))
   {
      free(font);
      return NULL;
   }

   if (is_threaded)
      if (
            font->gl &&
            font->gl->ctx_driver &&
            font->gl->ctx_driver->make_current)
         font->gl->ctx_driver->make_current(false);

   font->atlas      = font->font_driver->get_atlas(font->font_data);

   gl3_raster_font_upload_atlas(font);

   font->atlas->dirty = false;
   return font;
}

static int gl3_raster_font_get_message_width(void *data, const char *msg,
      size_t msg_len, float scale)
{
   const struct font_glyph* glyph_q = NULL;
   gl3_raster_t *font   = (gl3_raster_t*)data;
   const char* msg_end = msg + msg_len;
   int delta_x         = 0;

   if (     !font
         || !font->font_driver
         || !font->font_data )
      return 0;

   glyph_q = font->font_driver->get_glyph(font->font_data, '?');

   while (msg < msg_end)
   {
      const struct font_glyph *glyph;
      unsigned code                  = utf8_walk(&msg);

      /* Do something smarter here ... */
      if (!(glyph = font->font_driver->get_glyph(
            font->font_data, code)))
         if (!(glyph = glyph_q))
            continue;

      delta_x += glyph->advance_x;
   }

   return delta_x * scale;
}

static void gl3_raster_font_draw_vertices(gl3_t *gl,
      gl3_raster_t *font,
      const video_coords_t *coords)
{
   if (font->atlas->dirty)
   {
      gl3_raster_font_upload_atlas(font);
      font->atlas->dirty   = false;
   }

   glActiveTexture(GL_TEXTURE1);
   glBindTexture(GL_TEXTURE_2D, font->tex);

   if (gl->pipelines.font_loc.flat_ubo_vertex >= 0)
      glUniform4fv(gl->pipelines.font_loc.flat_ubo_vertex,
                   4, gl->mvp_no_rot.data);

   glEnableVertexAttribArray(0);
   glEnableVertexAttribArray(1);
   glEnableVertexAttribArray(2);

   gl3_bind_scratch_vbo(gl, coords->vertex,
         2 * sizeof(float)  * coords->vertices);
   glVertexAttribPointer(0, 2,
         GL_FLOAT, GL_FALSE, 2 * sizeof(float), (void *)(uintptr_t)0);
   gl3_bind_scratch_vbo(gl, coords->tex_coord,
         2 * sizeof(float)  * coords->vertices);
   glVertexAttribPointer(1, 2,
         GL_FLOAT, GL_FALSE, 2 * sizeof(float), (void *)(uintptr_t)0);
   gl3_bind_scratch_vbo(gl, coords->color,
         4 * sizeof(float) * coords->vertices);
   glVertexAttribPointer(2, 4,
         GL_FLOAT, GL_FALSE, 4 * sizeof(float), (void *)(uintptr_t)0);

   glDrawArrays(GL_TRIANGLES, 0, coords->vertices);
   glDisableVertexAttribArray(0);
   glDisableVertexAttribArray(1);
   glDisableVertexAttribArray(2);
   glBindBuffer(GL_ARRAY_BUFFER, 0);
}

static void gl3_raster_font_render_line(gl3_t *gl,
      gl3_raster_t *font,
      const struct font_glyph* glyph_q,
      const char *msg, size_t msg_len,
      GLfloat scale, const GLfloat color[4],
      GLfloat pos_x,
      GLfloat pos_y,
      int pre_x,
      float inv_tex_size_x,
      float inv_tex_size_y,
      float inv_win_width,
      float inv_win_height,
      unsigned text_align)
{
   int i;
   struct video_coords coords;
   GLfloat font_tex_coords[2 * 6 * MAX_MSG_LEN_CHUNK];
   GLfloat font_vertex    [2 * 6 * MAX_MSG_LEN_CHUNK];
   GLfloat font_color     [4 * 6 * MAX_MSG_LEN_CHUNK];
   const char* msg_end  = msg + msg_len;
   int x                = pre_x;
   int y                = roundf(pos_y * gl->vp.height);
   int delta_x          = 0;
   int delta_y          = 0;

   switch (text_align)
   {
      case TEXT_ALIGN_RIGHT:
         x -= gl3_raster_font_get_message_width(font, msg, msg_len, scale);
         break;
      case TEXT_ALIGN_CENTER:
         x -= gl3_raster_font_get_message_width(font, msg, msg_len, scale) / 2.0;
         break;
   }

   while (msg < msg_end)
   {
      i = 0;
      while ((i < MAX_MSG_LEN_CHUNK) && (msg < msg_end))
      {
         const struct font_glyph *glyph;
         int off_x, off_y, tex_x, tex_y, width, height;
         unsigned code = utf8_walk(&msg);

         /* Do something smarter here ... */
         if (!(glyph = font->font_driver->get_glyph(
               font->font_data, code)))
            if (!(glyph = glyph_q))
               continue;

         off_x  = glyph->draw_offset_x;
         off_y  = glyph->draw_offset_y;
         tex_x  = glyph->atlas_offset_x;
         tex_y  = glyph->atlas_offset_y;
         width  = glyph->width;
         height = glyph->height;

         GL_CORE_RASTER_FONT_EMIT(0, 0, 1); /* Bottom-left */
         GL_CORE_RASTER_FONT_EMIT(1, 1, 1); /* Bottom-right */
         GL_CORE_RASTER_FONT_EMIT(2, 0, 0); /* Top-left */

         GL_CORE_RASTER_FONT_EMIT(3, 1, 0); /* Top-right */
         GL_CORE_RASTER_FONT_EMIT(4, 0, 0); /* Top-left */
         GL_CORE_RASTER_FONT_EMIT(5, 1, 1); /* Bottom-right */

         i++;

         delta_x += glyph->advance_x;
         delta_y -= glyph->advance_y;
      }

      coords.tex_coord     = font_tex_coords;
      coords.vertex        = font_vertex;
      coords.color         = font_color;
      coords.vertices      = i * 6;
      coords.lut_tex_coord = font_tex_coords;

      if (font->block)
         video_coord_array_append(&font->block->carr,
               &coords, coords.vertices);
      else
         gl3_raster_font_draw_vertices(gl, font, &coords);
   }
}

static void gl3_raster_font_render_message(
      gl3_t *gl,
      gl3_raster_t *font, const char *msg, GLfloat scale,
      const GLfloat color[4], GLfloat pos_x, GLfloat pos_y,
      unsigned text_align)
{
   float line_height;
   struct font_line_metrics *line_metrics = NULL;
   int lines                              = 0;
   float inv_tex_size_x = 1.0f / font->atlas->width;
   float inv_tex_size_y = 1.0f / font->atlas->height;
   float inv_win_width  = 1.0f / gl->vp.width;
   float inv_win_height = 1.0f / gl->vp.height;
   int x                = roundf(pos_x * gl->vp.width);
   const struct font_glyph* glyph_q = font->font_driver->get_glyph(font->font_data, '?');
   font->font_driver->get_line_metrics(font->font_data, &line_metrics);
   line_height = line_metrics->height * scale / gl->vp.height;

   for (;;)
   {
      const char *delim = strchr(msg, '\n');
      size_t msg_len    = delim ? (size_t)(delim - msg) : strlen(msg);

      /* Draw the line */
      gl3_raster_font_render_line(gl, font,
            glyph_q,
            msg, msg_len, scale, color,
            pos_x,
            pos_y - (float)lines * line_height,
            x,
            inv_tex_size_x,
            inv_tex_size_y,
            inv_win_width,
            inv_win_height,
            text_align);

      if (!delim)
         break;

      msg += msg_len + 1;
      lines++;
   }
}

static void gl3_raster_font_setup_viewport(
      gl3_t *gl,
      unsigned width, unsigned height,
      gl3_raster_t *font, bool full_screen)
{
   gl3_set_viewport(gl, width, height, full_screen, false);

   glEnable(GL_BLEND);
   glBlendFunc(GL_SRC_ALPHA, GL_ONE_MINUS_SRC_ALPHA);
   glBlendEquation(GL_FUNC_ADD);
   glUseProgram(gl->pipelines.font);
}

static void gl3_raster_font_render_msg(
      void *userdata,
      void *data,
      const char *msg,
      const struct font_params *params)
{
   GLfloat color[4];
   int drop_x, drop_y;
   GLfloat x, y, scale, drop_mod, drop_alpha;
   enum text_alignment text_align   = TEXT_ALIGN_LEFT;
   bool full_screen                 = false;
   gl3_raster_t           *font     = (gl3_raster_t*)data;
   gl3_t *gl                        = (gl3_t*)userdata;
   unsigned width                   = gl->video_width;
   unsigned height                  = gl->video_height;
   settings_t *settings             = config_get_ptr();
   float video_msg_pos_x            = settings->floats.video_msg_pos_x;
   float video_msg_pos_y            = settings->floats.video_msg_pos_y;
   float video_msg_color_r          = settings->floats.video_msg_color_r;
   float video_msg_color_g          = settings->floats.video_msg_color_g;
   float video_msg_color_b          = settings->floats.video_msg_color_b;

   if (!font || string_is_empty(msg) || !gl)
      return;

   if (params)
   {
      x           = params->x;
      y           = params->y;
      scale       = params->scale;
      full_screen = params->full_screen;
      text_align  = params->text_align;
      drop_x      = params->drop_x;
      drop_y      = params->drop_y;
      drop_mod    = params->drop_mod;
      drop_alpha  = params->drop_alpha;

      color[0]    = FONT_COLOR_GET_RED(params->color)   / 255.0f;
      color[1]    = FONT_COLOR_GET_GREEN(params->color) / 255.0f;
      color[2]    = FONT_COLOR_GET_BLUE(params->color)  / 255.0f;
      color[3]    = FONT_COLOR_GET_ALPHA(params->color) / 255.0f;

      /* If alpha is 0.0f, turn it into default 1.0f */
      if (color[3] <= 0.0f)
         color[3] = 1.0f;
   }
   else
   {
      x                    = video_msg_pos_x;
      y                    = video_msg_pos_y;
      scale                = 1.0f;
      full_screen          = true;
      text_align           = TEXT_ALIGN_LEFT;

      color[0]             = video_msg_color_r;
      color[1]             = video_msg_color_g;
      color[2]             = video_msg_color_b;
      color[3]             = 1.0f;

      drop_x               = -2;
      drop_y               = -2;
      drop_mod             = 0.3f;
      drop_alpha           = 1.0f;
   }

   if (font->block)
      font->block->fullscreen = full_screen;
   else
      gl3_raster_font_setup_viewport(gl, width, height, font, full_screen);

   if (!string_is_empty(msg)
         && font->font_data  && font->font_driver)
   {
      if (drop_x || drop_y)
      {
         GLfloat color_dark[4];

         color_dark[0] = color[0] * drop_mod;
         color_dark[1] = color[1] * drop_mod;
         color_dark[2] = color[2] * drop_mod;
         color_dark[3] = color[3] * drop_alpha;

         gl3_raster_font_render_message(gl, font, msg, scale, color_dark,
               x + scale * drop_x / gl->vp.width,
               y + scale * drop_y / gl->vp.height, text_align);
      }

      gl3_raster_font_render_message(gl, font, msg, scale, color,
            x, y, text_align);
   }

   if (!font->block)
   {
      glDisable(GL_BLEND);
      gl3_set_viewport(gl, width, height, false, true);
   }
}

static const struct font_glyph *gl3_raster_font_get_glyph(
      void *data, uint32_t code)
{
   gl3_raster_t *font = (gl3_raster_t*)data;
   if (font && font->font_driver)
      return font->font_driver->get_glyph((void*)font->font_driver, code);
   return NULL;
}

static void gl3_raster_font_flush_block(unsigned width, unsigned height,
      void *data)
{
   gl3_raster_t          *font       = (gl3_raster_t*)data;
   video_font_raster_block_t *block  = font ? font->block : NULL;
   gl3_t *gl                         = font ? font->gl    : NULL;

   if (!font || !block || !block->carr.coords.vertices || !gl)
      return;

   gl3_raster_font_setup_viewport(gl, width, height, font, block->fullscreen);
   gl3_raster_font_draw_vertices(gl, font, (video_coords_t*)&block->carr.coords);

   glDisable(GL_BLEND);
   gl3_set_viewport(gl, width, height, block->fullscreen, true);
}

static void gl3_raster_font_bind_block(void *data, void *userdata)
{
   gl3_raster_t                *font = (gl3_raster_t*)data;
   video_font_raster_block_t *block = (video_font_raster_block_t*)userdata;

   if (font)
      font->block = block;
}

static bool gl3_raster_font_get_line_metrics(void* data, struct font_line_metrics **metrics)
{
   gl3_raster_t *font   = (gl3_raster_t*)data;
   if (font && font->font_driver && font->font_data)
   {
      font->font_driver->get_line_metrics(font->font_data, metrics);
      return true;
   }
   return false;
}

font_renderer_t gl3_raster_font = {
   gl3_raster_font_init,
   gl3_raster_font_free,
   gl3_raster_font_render_msg,
   "glcore",
   gl3_raster_font_get_glyph,
   gl3_raster_font_bind_block,
   gl3_raster_font_flush_block,
   gl3_raster_font_get_message_width,
   gl3_raster_font_get_line_metrics
};

/**
 * VIDEO DRIVER
 */

static void gl3_deinit_fences(gl3_t *gl)
{
   size_t i;
   for (i = 0; i < gl->fence_count; i++)
   {
      if (gl->fences[i])
         glDeleteSync(gl->fences[i]);
   }
   gl->fence_count = 0;
   memset(gl->fences, 0, sizeof(gl->fences));
}

static bool gl3_init_pbo_readback(gl3_t *gl)
{
   int i;
   struct scaler_ctx *scaler  = NULL;

   glGenBuffers(GL_CORE_NUM_PBOS, gl->pbo_readback);

   for (i = 0; i < GL_CORE_NUM_PBOS; i++)
   {
      glBindBuffer(GL_PIXEL_PACK_BUFFER, gl->pbo_readback[i]);
      glBufferData(GL_PIXEL_PACK_BUFFER,
            gl->vp.width * gl->vp.height * sizeof(uint32_t),
            NULL, GL_STREAM_READ);
   }
   glBindBuffer(GL_PIXEL_PACK_BUFFER, 0);

   scaler                    = &gl->pbo_readback_scaler;

   scaler->in_width          = gl->vp.width;
   scaler->in_height         = gl->vp.height;
   scaler->out_width         = gl->vp.width;
   scaler->out_height        = gl->vp.height;
   scaler->in_stride         = gl->vp.width * sizeof(uint32_t);
   scaler->out_stride        = gl->vp.width * 3;
   scaler->in_fmt            = SCALER_FMT_ABGR8888;
   scaler->out_fmt           = SCALER_FMT_BGR24;
   scaler->scaler_type       = SCALER_TYPE_POINT;

   if (!scaler_ctx_gen_filter(scaler))
   {
      gl->flags &= ~GL3_FLAG_PBO_READBACK_ENABLE;
      RARCH_ERR("[GLCore]: Failed to initialize pixel conversion for PBO.\n");
      glDeleteBuffers(4, gl->pbo_readback);
      memset(gl->pbo_readback, 0, sizeof(gl->pbo_readback));
      return false;
   }

   return true;
}

static void gl3_deinit_pbo_readback(gl3_t *gl)
{
   int i;
   for (i = 0; i < GL_CORE_NUM_PBOS; i++)
      if (gl->pbo_readback[i] != 0)
         glDeleteBuffers(1, &gl->pbo_readback[i]);
   memset(gl->pbo_readback, 0, sizeof(gl->pbo_readback));
   scaler_ctx_gen_reset(&gl->pbo_readback_scaler);
}

static void gl3_pbo_async_readback(gl3_t *gl)
{
   glBindBuffer(GL_PIXEL_PACK_BUFFER,
         gl->pbo_readback[gl->pbo_readback_index++]);
   glPixelStorei(GL_PACK_ALIGNMENT, 4);
   glPixelStorei(GL_PACK_ROW_LENGTH, 0);
#ifndef HAVE_OPENGLES
   glReadBuffer(GL_BACK);
#endif
   if (gl->pbo_readback_index >= GL_CORE_NUM_PBOS)
      gl->pbo_readback_index = 0;
   gl->pbo_readback_valid[gl->pbo_readback_index] = true;

   glReadPixels(gl->vp.x, gl->vp.y,
                gl->vp.width, gl->vp.height,
                GL_RGBA, GL_UNSIGNED_BYTE, NULL);
   glBindBuffer(GL_PIXEL_PACK_BUFFER, 0);
}

static void gl3_fence_iterate(gl3_t *gl, unsigned hard_sync_frames)
{
   if (gl->fence_count < GL_CORE_NUM_FENCES)
   {
      /*
       * We need to do some work after the flip, or we risk fencing too early.
       * Do as little work as possible.
       */
      glEnable(GL_SCISSOR_TEST);
      glScissor(0, 0, 1, 1);
      glColorMask(GL_TRUE, GL_TRUE, GL_TRUE, GL_TRUE);
      glClear(GL_COLOR_BUFFER_BIT);
      glDisable(GL_SCISSOR_TEST);

      gl->fences[gl->fence_count++] = glFenceSync(
            GL_SYNC_GPU_COMMANDS_COMPLETE, 0);
   }

   while (gl->fence_count > hard_sync_frames)
   {
      glClientWaitSync(gl->fences[0], GL_SYNC_FLUSH_COMMANDS_BIT, 1000000000);
      glDeleteSync(gl->fences[0]);
      gl->fence_count--;
      memmove(gl->fences, gl->fences + 1, gl->fence_count * sizeof(GLsync));
   }
}

#ifdef HAVE_OVERLAY
static void gl3_free_overlay(gl3_t *gl)
{
   if (gl->overlay_tex)
      glDeleteTextures(gl->overlays, gl->overlay_tex);

   free(gl->overlay_tex);
   free(gl->overlay_vertex_coord);
   free(gl->overlay_tex_coord);
   free(gl->overlay_color_coord);
   gl->overlay_tex          = NULL;
   gl->overlay_vertex_coord = NULL;
   gl->overlay_tex_coord    = NULL;
   gl->overlay_color_coord  = NULL;
   gl->overlays             = 0;
}

static void gl3_free_scratch_vbos(gl3_t *gl)
{
   int i;
   for (i = 0; i < GL_CORE_NUM_VBOS; i++)
      if (gl->scratch_vbos[i])
         glDeleteBuffers(1, &gl->scratch_vbos[i]);
}

static void gl3_overlay_vertex_geom(void *data,
      unsigned image,
      float x, float y,
      float w, float h)
{
   GLfloat *vertex = NULL;
   gl3_t       *gl = (gl3_t*)data;

   if (!gl)
      return;

   if (image > gl->overlays)
      return;

   vertex          = (GLfloat*)&gl->overlay_vertex_coord[image * 8];

   /* Flipped, so we preserve top-down semantics. */
   y               = 1.0f - y;
   h               = -h;

   vertex[0]       = x;
   vertex[1]       = y;
   vertex[2]       = x + w;
   vertex[3]       = y;
   vertex[4]       = x;
   vertex[5]       = y + h;
   vertex[6]       = x + w;
   vertex[7]       = y + h;
}

static void gl3_overlay_tex_geom(void *data,
      unsigned image,
      GLfloat x, GLfloat y,
      GLfloat w, GLfloat h)
{
   GLfloat *tex = NULL;
   gl3_t *gl    = (gl3_t*)data;

   if (!gl)
      return;

   tex          = (GLfloat*)&gl->overlay_tex_coord[image * 8];

   tex[0]       = x;
   tex[1]       = y;
   tex[2]       = x + w;
   tex[3]       = y;
   tex[4]       = x;
   tex[5]       = y + h;
   tex[6]       = x + w;
   tex[7]       = y + h;
}

static void gl3_render_overlay(gl3_t *gl,
      unsigned width, unsigned height)
{
   size_t i;

   glEnable(GL_BLEND);
   glDisable(GL_CULL_FACE);
   glDisable(GL_DEPTH_TEST);
   glBlendFunc(GL_SRC_ALPHA, GL_ONE_MINUS_SRC_ALPHA);
   glBlendEquation(GL_FUNC_ADD);

   if (gl->flags & GL3_FLAG_OVERLAY_FULLSCREEN)
      glViewport(0, 0, width, height);

   /* Ensure that we reset the attrib array. */
   glUseProgram(gl->pipelines.alpha_blend);
   if (gl->pipelines.alpha_blend_loc.flat_ubo_vertex >= 0)
      glUniform4fv(gl->pipelines.alpha_blend_loc.flat_ubo_vertex, 4, gl->mvp_no_rot.data);

   glEnableVertexAttribArray(0);
   glEnableVertexAttribArray(1);
   glEnableVertexAttribArray(2);

   gl3_bind_scratch_vbo(gl, gl->overlay_vertex_coord,
         8 * sizeof(float) * gl->overlays);
   glVertexAttribPointer(0, 2, GL_FLOAT, GL_FALSE,
         2 * sizeof(float), (void *)(uintptr_t)0);
   gl3_bind_scratch_vbo(gl, gl->overlay_tex_coord,
         8 * sizeof(float) * gl->overlays);
   glVertexAttribPointer(1, 2, GL_FLOAT, GL_FALSE,
         2 * sizeof(float), (void *)(uintptr_t)0);
   gl3_bind_scratch_vbo(gl, gl->overlay_color_coord,
         16 * sizeof(float) * gl->overlays);
   glVertexAttribPointer(2, 4, GL_FLOAT, GL_FALSE,
         4 * sizeof(float), (void *)(uintptr_t)0);

   for (i = 0; i < gl->overlays; i++)
   {
      glActiveTexture(GL_TEXTURE1);
      glBindTexture(GL_TEXTURE_2D, gl->overlay_tex[i]);
      glDrawArrays(GL_TRIANGLE_STRIP, (GLint)(4 * i), 4);
   }

   glDisableVertexAttribArray(0);
   glDisableVertexAttribArray(1);
   glDisableVertexAttribArray(2);

   glDisable(GL_BLEND);
   glBindTexture(GL_TEXTURE_2D, 0);
   if (gl->flags & GL3_FLAG_OVERLAY_FULLSCREEN)
      glViewport(gl->vp.x, gl->vp.y, gl->vp.width, gl->vp.height);
}
#endif

static void gl3_deinit_hw_render(gl3_t *gl)
{
   if (gl->flags & GL3_FLAG_USE_SHARED_CONTEXT)
      gl->ctx_driver->bind_hw_render(gl->ctx_data, true);

   if (gl->hw_render_fbo)
      glDeleteFramebuffers(1, &gl->hw_render_fbo);
   if (gl->hw_render_rb_ds)
      glDeleteRenderbuffers(1, &gl->hw_render_rb_ds);
   if (gl->hw_render_texture)
      glDeleteTextures(1, &gl->hw_render_texture);

   gl->hw_render_fbo     = 0;
   gl->hw_render_rb_ds   = 0;
   gl->hw_render_texture = 0;

   if (gl->flags & GL3_FLAG_USE_SHARED_CONTEXT)
      gl->ctx_driver->bind_hw_render(gl->ctx_data, false);

   gl->flags &= ~GL3_FLAG_HW_RENDER_ENABLE;
}

static void gl3_destroy_resources(gl3_t *gl)
{
   int i;
   if (!gl)
      return;

   if (gl->flags & GL3_FLAG_USE_SHARED_CONTEXT)
      gl->ctx_driver->bind_hw_render(gl->ctx_data, false);

   if (gl->filter_chain)
      gl3_filter_chain_free(gl->filter_chain);
   gl->filter_chain = NULL;

   glBindVertexArray(0);
   if (gl->vao != 0)
      glDeleteVertexArrays(1, &gl->vao);

   for (i = 0; i < GL_CORE_NUM_TEXTURES; i++)
   {
      if (gl->textures[i].tex != 0)
         glDeleteTextures(1, &gl->textures[i].tex);
   }
   memset(gl->textures, 0, sizeof(gl->textures));

   if (gl->menu_texture != 0)
      glDeleteTextures(1, &gl->menu_texture);

   if (gl->pipelines.alpha_blend)
      glDeleteProgram(gl->pipelines.alpha_blend);
   if (gl->pipelines.font)
      glDeleteProgram(gl->pipelines.font);
   if (gl->pipelines.ribbon)
      glDeleteProgram(gl->pipelines.ribbon);
   if (gl->pipelines.ribbon_simple)
      glDeleteProgram(gl->pipelines.ribbon_simple);
   if (gl->pipelines.snow_simple)
      glDeleteProgram(gl->pipelines.snow_simple);
   if (gl->pipelines.snow)
      glDeleteProgram(gl->pipelines.snow);
   if (gl->pipelines.bokeh)
      glDeleteProgram(gl->pipelines.bokeh);

#ifdef HAVE_OVERLAY
   gl3_free_overlay(gl);
   gl3_free_scratch_vbos(gl);
#endif
   gl3_deinit_fences(gl);
   gl3_deinit_pbo_readback(gl);
   gl3_deinit_hw_render(gl);
}

static bool gl3_init_hw_render(gl3_t *gl, unsigned width, unsigned height)
{
   GLint max_fbo_size;
   GLint max_rb_size;
   GLenum status;
   struct retro_hw_render_callback *hwr = video_driver_get_hw_context();

   if (gl->flags & GL3_FLAG_USE_SHARED_CONTEXT)
      gl->ctx_driver->bind_hw_render(gl->ctx_data, true);

   RARCH_LOG("[GLCore]: Initializing HW render (%ux%u).\n", width, height);
   glGetIntegerv(GL_MAX_TEXTURE_SIZE, &max_fbo_size);
   glGetIntegerv(GL_MAX_RENDERBUFFER_SIZE, &max_rb_size);
   RARCH_LOG("[GLCore]: Max texture size: %d px, renderbuffer size: %d px.\n",
             max_fbo_size, max_rb_size);

   if (width > (unsigned)max_fbo_size)
       width = max_fbo_size;
   if (width > (unsigned)max_rb_size)
       width = max_rb_size;
   if (height > (unsigned)max_fbo_size)
       height = max_fbo_size;
   if (height > (unsigned)max_rb_size)
       height = max_rb_size;

   glGenFramebuffers(1, &gl->hw_render_fbo);
   glBindFramebuffer(GL_FRAMEBUFFER, gl->hw_render_fbo);
   glGenTextures(1, &gl->hw_render_texture);
   glBindTexture(GL_TEXTURE_2D, gl->hw_render_texture);
   glTexStorage2D(GL_TEXTURE_2D, 1, GL_RGBA8, width, height);
   glFramebufferTexture2D(GL_FRAMEBUFFER, GL_COLOR_ATTACHMENT0, GL_TEXTURE_2D, gl->hw_render_texture, 0);

   gl->hw_render_rb_ds = 0;
   if (hwr->bottom_left_origin)
      gl->flags |=  GL3_FLAG_HW_RENDER_BOTTOM_LEFT;
   else
      gl->flags &= ~GL3_FLAG_HW_RENDER_BOTTOM_LEFT;

   if (hwr->depth)
   {
      glGenRenderbuffers(1, &gl->hw_render_rb_ds);
      glBindRenderbuffer(GL_RENDERBUFFER, gl->hw_render_rb_ds);
      glRenderbufferStorage(GL_RENDERBUFFER, hwr->stencil ? GL_DEPTH24_STENCIL8 : GL_DEPTH_COMPONENT16,
                            width, height);
      glBindRenderbuffer(GL_RENDERBUFFER, 0);

      if (hwr->stencil)
         glFramebufferRenderbuffer(GL_FRAMEBUFFER, GL_DEPTH_STENCIL_ATTACHMENT, GL_RENDERBUFFER, gl->hw_render_rb_ds);
      else
         glFramebufferRenderbuffer(GL_FRAMEBUFFER, GL_DEPTH_ATTACHMENT, GL_RENDERBUFFER, gl->hw_render_rb_ds);
   }

   status = glCheckFramebufferStatus(GL_FRAMEBUFFER);
   if (status != GL_FRAMEBUFFER_COMPLETE)
   {
      RARCH_ERR("[GLCore]: Framebuffer is not complete.\n");
      if (gl->flags & GL3_FLAG_USE_SHARED_CONTEXT)
         gl->ctx_driver->bind_hw_render(gl->ctx_data, false);
      return false;
   }

   if (hwr->depth && hwr->stencil)
      glClear(GL_COLOR_BUFFER_BIT | GL_DEPTH_BUFFER_BIT | GL_STENCIL_BUFFER_BIT);
   else if (hwr->depth)
      glClear(GL_COLOR_BUFFER_BIT | GL_DEPTH_BUFFER_BIT);
   else
      glClear(GL_COLOR_BUFFER_BIT);

   gl->flags               |= GL3_FLAG_HW_RENDER_ENABLE;
   gl->hw_render_max_width  = width;
   gl->hw_render_max_height = height;
   glBindTexture(GL_TEXTURE_2D, 0);
   glBindFramebuffer(GL_FRAMEBUFFER, 0);

   if (gl->flags & GL3_FLAG_USE_SHARED_CONTEXT)
      gl->ctx_driver->bind_hw_render(gl->ctx_data, false);

   return true;
}

static const gfx_ctx_driver_t *gl3_get_context(gl3_t *gl)
{
   unsigned major;
   unsigned minor;
   enum gfx_ctx_api api;
   gfx_ctx_flags_t flags;
   const gfx_ctx_driver_t *gfx_ctx      = NULL;
   void                      *ctx_data  = NULL;
   settings_t                 *settings = config_get_ptr();
   struct retro_hw_render_callback *hwr = video_driver_get_hw_context();

#ifdef HAVE_OPENGLES3
   api = GFX_CTX_OPENGL_ES_API;
   major = 3;
   minor = 0;
   if (hwr && hwr->context_type == RETRO_HW_CONTEXT_OPENGLES_VERSION)
   {
      major = hwr->version_major;
      minor = hwr->version_minor;
   }
#else
   api   = GFX_CTX_OPENGL_API;
   if (hwr && hwr->context_type != RETRO_HW_CONTEXT_NONE)
   {
      major = hwr->version_major;
      minor = hwr->version_minor;
      gl_query_core_context_set(hwr->context_type == RETRO_HW_CONTEXT_OPENGL_CORE);
      if (hwr->context_type == RETRO_HW_CONTEXT_OPENGL_CORE)
      {
         flags.flags = 0;
         BIT32_SET(flags.flags, GFX_CTX_FLAGS_GL_CORE_CONTEXT);
         video_context_driver_set_flags(&flags);
      }
   }
   else
   {
      major = 3;
      minor = 2;
      gl_query_core_context_set(true);
      flags.flags = 0;
      BIT32_SET(flags.flags, GFX_CTX_FLAGS_GL_CORE_CONTEXT);
      video_context_driver_set_flags(&flags);
   }
#endif

   /* Force shared context. */
   if (hwr)
   {
      if (hwr->context_type != RETRO_HW_CONTEXT_NONE)
         gl->flags |=  GL3_FLAG_USE_SHARED_CONTEXT;
      else
         gl->flags &= ~GL3_FLAG_USE_SHARED_CONTEXT;
   }

   gfx_ctx = video_context_driver_init_first(gl,
         settings->arrays.video_context_driver,
         api, major, minor,
         (gl->flags & GL3_FLAG_USE_SHARED_CONTEXT) ? true : false,
         &ctx_data);

   if (ctx_data)
      gl->ctx_data = ctx_data;

   /* Need to force here since video_context_driver_init also checks for global option. */
   if (gfx_ctx->bind_hw_render)
      gfx_ctx->bind_hw_render(ctx_data, (gl->flags & GL3_FLAG_USE_SHARED_CONTEXT) ? true : false);
   return gfx_ctx;
}

static void gl3_set_projection(gl3_t *gl,
      const struct video_ortho *ortho, bool allow_rotate)
{
   static math_matrix_4x4 rot     = {
      { 0.0f,     0.0f,    0.0f,    0.0f ,
        0.0f,     0.0f,    0.0f,    0.0f ,
        0.0f,     0.0f,    0.0f,    0.0f ,
        0.0f,     0.0f,    0.0f,    1.0f }
   };
   float radians, cosine, sine;

   /* Calculate projection. */
   matrix_4x4_ortho(gl->mvp_no_rot, ortho->left, ortho->right,
                    ortho->bottom, ortho->top, ortho->znear, ortho->zfar);

   if (!allow_rotate)
   {
      gl->mvp = gl->mvp_no_rot;
      return;
   }

   radians                 = M_PI * gl->rotation / 180.0f;
   cosine                  = cosf(radians);
   sine                    = sinf(radians);
   MAT_ELEM_4X4(rot, 0, 0) = cosine;
   MAT_ELEM_4X4(rot, 0, 1) = -sine;
   MAT_ELEM_4X4(rot, 1, 0) = sine;
   MAT_ELEM_4X4(rot, 1, 1) = cosine;
   matrix_4x4_multiply(gl->mvp, rot, gl->mvp_no_rot);

   memcpy(gl->mvp_no_rot_yflip.data, gl->mvp_no_rot.data, sizeof(gl->mvp_no_rot.data));
   MAT_ELEM_4X4(gl->mvp_no_rot_yflip, 1, 0) *= -1.0f;
   MAT_ELEM_4X4(gl->mvp_no_rot_yflip, 1, 1) *= -1.0f;
   MAT_ELEM_4X4(gl->mvp_no_rot_yflip, 1, 2) *= -1.0f;
   MAT_ELEM_4X4(gl->mvp_no_rot_yflip, 1, 3) *= -1.0f;

   memcpy(gl->mvp_yflip.data, gl->mvp.data, sizeof(gl->mvp.data));
   MAT_ELEM_4X4(gl->mvp_yflip, 1, 0) *= -1.0f;
   MAT_ELEM_4X4(gl->mvp_yflip, 1, 1) *= -1.0f;
   MAT_ELEM_4X4(gl->mvp_yflip, 1, 2) *= -1.0f;
   MAT_ELEM_4X4(gl->mvp_yflip, 1, 3) *= -1.0f;
}

static void gl3_set_viewport(gl3_t *gl,
      unsigned viewport_width,
      unsigned viewport_height,
      bool force_full, bool allow_rotate)
{
   unsigned height                 = gl->video_height;
   int x                           = 0;
   int y                           = 0;
   settings_t *settings            = config_get_ptr();
   float device_aspect             = (float)viewport_width / viewport_height;
   bool video_scale_integer        = settings->bools.video_scale_integer;
<<<<<<< HEAD
   unsigned video_aspect_ratio_idx = settings->uints.video_aspect_ratio_idx;
   bool video_top_portrait_viewport = settings->bools.video_top_portrait_viewport;
=======
>>>>>>> 9489a11e

   if (gl->ctx_driver->translate_aspect)
      device_aspect         = gl->ctx_driver->translate_aspect(
            gl->ctx_data, viewport_width, viewport_height);

   if (video_scale_integer && !force_full)
   {
      video_viewport_get_scaled_integer(&gl->vp,
            viewport_width, viewport_height,
            video_driver_get_aspect_ratio(),
            (gl->flags & GL3_FLAG_KEEP_ASPECT) ? true : false,
            false);
      viewport_width  = gl->vp.width;
      viewport_height = gl->vp.height;
   }
   else if ((gl->flags & GL3_FLAG_KEEP_ASPECT) && !force_full)
   {
      gl->vp.full_height = gl->video_height;
      video_viewport_get_scaled_aspect2(&gl->vp, viewport_width, viewport_height, false, device_aspect, video_driver_get_aspect_ratio());
      viewport_width  = gl->vp.width;
      viewport_height = gl->vp.height;
   }
   else
   {
      gl->vp.x      = gl->vp.y = 0;
      gl->vp.width  = viewport_width;
      gl->vp.height = viewport_height;
   }

<<<<<<< HEAD
#if defined(RARCH_MOBILE)
   /* In portrait mode, we want viewport to gravitate to top of screen. */
   video_top_portrait_viewport = true;
#endif
   if (video_top_portrait_viewport && device_aspect < 1.0f)
      gl->vp.y *= 2;

=======
>>>>>>> 9489a11e
   glViewport(gl->vp.x, gl->vp.y, gl->vp.width, gl->vp.height);
   gl3_set_projection(gl, &gl3_default_ortho, allow_rotate);

   /* Set last backbuffer viewport. */
   if (!force_full)
   {
      gl->vp_out_width  = viewport_width;
      gl->vp_out_height = viewport_height;
   }

   gl->filter_chain_vp.x = gl->vp.x;
   gl->filter_chain_vp.y = gl->vp.y;
   gl->filter_chain_vp.width = gl->vp.width;
   gl->filter_chain_vp.height = gl->vp.height;

#if 0
   RARCH_LOG("Setting viewport @ %ux%u\n", viewport_width, viewport_height);
#endif
}

static bool gl3_init_pipelines(gl3_t *gl)
{
   static const uint32_t alpha_blend_vert[] =
#include "vulkan_shaders/alpha_blend.vert.inc"
      ;

   static const uint32_t alpha_blend_frag[] =
#include "vulkan_shaders/alpha_blend.frag.inc"
      ;

   static const uint32_t font_frag[] =
#include "vulkan_shaders/font.frag.inc"
      ;

   static const uint32_t pipeline_ribbon_vert[] =
#include "vulkan_shaders/pipeline_ribbon.vert.inc"
      ;

   static const uint32_t pipeline_ribbon_frag[] =
#include "vulkan_shaders/pipeline_ribbon.frag.inc"
      ;

   static const uint32_t pipeline_ribbon_simple_vert[] =
#include "vulkan_shaders/pipeline_ribbon_simple.vert.inc"
      ;

   static const uint32_t pipeline_ribbon_simple_frag[] =
#include "vulkan_shaders/pipeline_ribbon_simple.frag.inc"
      ;

   static const uint32_t pipeline_snow_simple_frag[] =
#include "vulkan_shaders/pipeline_snow_simple.frag.inc"
      ;

   static const uint32_t pipeline_snow_frag[] =
#include "vulkan_shaders/pipeline_snow.frag.inc"
      ;

   static const uint32_t pipeline_bokeh_frag[] =
#include "vulkan_shaders/pipeline_bokeh.frag.inc"
      ;

   gl->pipelines.alpha_blend = gl3_cross_compile_program(alpha_blend_vert, sizeof(alpha_blend_vert),
                                                             alpha_blend_frag, sizeof(alpha_blend_frag),
                                                             &gl->pipelines.alpha_blend_loc, true);
   if (!gl->pipelines.alpha_blend)
      return false;

   gl->pipelines.font = gl3_cross_compile_program(alpha_blend_vert, sizeof(alpha_blend_vert),
                                                      font_frag, sizeof(font_frag),
                                                      &gl->pipelines.font_loc, true);
   if (!gl->pipelines.font)
      return false;

   gl->pipelines.ribbon_simple = gl3_cross_compile_program(pipeline_ribbon_simple_vert, sizeof(pipeline_ribbon_simple_vert),
                                                               pipeline_ribbon_simple_frag, sizeof(pipeline_ribbon_simple_frag),
                                                               &gl->pipelines.ribbon_simple_loc, true);
   if (!gl->pipelines.ribbon_simple)
      return false;

   gl->pipelines.ribbon = gl3_cross_compile_program(pipeline_ribbon_vert, sizeof(pipeline_ribbon_vert),
                                                        pipeline_ribbon_frag, sizeof(pipeline_ribbon_frag),
                                                        &gl->pipelines.ribbon_loc, true);
   if (!gl->pipelines.ribbon)
      return false;

   gl->pipelines.bokeh = gl3_cross_compile_program(alpha_blend_vert, sizeof(alpha_blend_vert),
                                                       pipeline_bokeh_frag, sizeof(pipeline_bokeh_frag),
                                                       &gl->pipelines.bokeh_loc, true);
   if (!gl->pipelines.bokeh)
      return false;

   gl->pipelines.snow_simple = gl3_cross_compile_program(alpha_blend_vert, sizeof(alpha_blend_vert),
                                                             pipeline_snow_simple_frag, sizeof(pipeline_snow_simple_frag),
                                                             &gl->pipelines.snow_simple_loc, true);
   if (!gl->pipelines.snow_simple)
      return false;

   gl->pipelines.snow = gl3_cross_compile_program(alpha_blend_vert, sizeof(alpha_blend_vert),
                                                      pipeline_snow_frag, sizeof(pipeline_snow_frag),
                                                      &gl->pipelines.snow_loc, true);
   if (!gl->pipelines.snow)
      return false;

   return true;
}

static bool gl3_init_default_filter_chain(gl3_t *gl)
{
   if (!gl->ctx_driver)
      return false;

   gl->filter_chain = gl3_filter_chain_create_default(
         gl->video_info.smooth
         ? GLSLANG_FILTER_CHAIN_LINEAR
         : GLSLANG_FILTER_CHAIN_NEAREST);

   if (!gl->filter_chain)
   {
      RARCH_ERR("Failed to create filter chain.\n");
      return false;
   }

   return true;
}

static bool gl3_init_filter_chain_preset(gl3_t *gl, const char *shader_path)
{
   gl->filter_chain = gl3_filter_chain_create_from_preset(
         shader_path,
         gl->video_info.smooth
         ? GLSLANG_FILTER_CHAIN_LINEAR
         : GLSLANG_FILTER_CHAIN_NEAREST);

   if (!gl->filter_chain)
   {
      RARCH_ERR("[GLCore]: Failed to create preset: \"%s\".\n", shader_path);
      return false;
   }

   return true;
}

static bool gl3_init_filter_chain(gl3_t *gl)
{
   const char *shader_path     = video_shader_get_current_shader_preset();
   enum rarch_shader_type type = video_shader_parse_type(shader_path);

   if (string_is_empty(shader_path))
   {
      RARCH_LOG("[GLCore]: Loading stock shader.\n");
      return gl3_init_default_filter_chain(gl);
   }

   if (type != RARCH_SHADER_SLANG)
   {
      RARCH_WARN("[GLCore]: Only Slang shaders are supported, falling back to stock.\n");
      return gl3_init_default_filter_chain(gl);
   }

   if (!gl3_init_filter_chain_preset(gl, shader_path))
      gl3_init_default_filter_chain(gl);

   return true;
}

#ifdef GL_DEBUG
#ifdef HAVE_OPENGLES3
#define DEBUG_CALLBACK_TYPE GL_APIENTRY
#define GL_DEBUG_SOURCE_API GL_DEBUG_SOURCE_API_KHR
#define GL_DEBUG_SOURCE_WINDOW_SYSTEM GL_DEBUG_SOURCE_WINDOW_SYSTEM_KHR
#define GL_DEBUG_SOURCE_SHADER_COMPILER GL_DEBUG_SOURCE_SHADER_COMPILER_KHR
#define GL_DEBUG_SOURCE_THIRD_PARTY GL_DEBUG_SOURCE_THIRD_PARTY_KHR
#define GL_DEBUG_SOURCE_APPLICATION GL_DEBUG_SOURCE_APPLICATION_KHR
#define GL_DEBUG_SOURCE_OTHER GL_DEBUG_SOURCE_OTHER_KHR
#define GL_DEBUG_TYPE_ERROR GL_DEBUG_TYPE_ERROR_KHR
#define GL_DEBUG_TYPE_DEPRECATED_BEHAVIOR GL_DEBUG_TYPE_DEPRECATED_BEHAVIOR_KHR
#define GL_DEBUG_TYPE_UNDEFINED_BEHAVIOR GL_DEBUG_TYPE_UNDEFINED_BEHAVIOR_KHR
#define GL_DEBUG_TYPE_PORTABILITY GL_DEBUG_TYPE_PORTABILITY_KHR
#define GL_DEBUG_TYPE_PERFORMANCE GL_DEBUG_TYPE_PERFORMANCE_KHR
#define GL_DEBUG_TYPE_MARKER GL_DEBUG_TYPE_MARKER_KHR
#define GL_DEBUG_TYPE_PUSH_GROUP GL_DEBUG_TYPE_PUSH_GROUP_KHR
#define GL_DEBUG_TYPE_POP_GROUP GL_DEBUG_TYPE_POP_GROUP_KHR
#define GL_DEBUG_TYPE_OTHER GL_DEBUG_TYPE_OTHER_KHR
#define GL_DEBUG_SEVERITY_HIGH GL_DEBUG_SEVERITY_HIGH_KHR
#define GL_DEBUG_SEVERITY_MEDIUM GL_DEBUG_SEVERITY_MEDIUM_KHR
#define GL_DEBUG_SEVERITY_LOW GL_DEBUG_SEVERITY_LOW_KHR
#else
#define DEBUG_CALLBACK_TYPE APIENTRY
#endif
static void DEBUG_CALLBACK_TYPE gl3_debug_cb(GLenum source, GLenum type,
      GLuint id, GLenum severity, GLsizei length,
      const GLchar *message, void *userParam)
{
   const char      *src = NULL;
   const char *typestr  = NULL;
   gl3_t *gl = (gl3_t*)userParam; /* Useful for debugger. */

   (void)gl;
   (void)id;
   (void)length;

   switch (source)
   {
      case GL_DEBUG_SOURCE_API:
         src = "API";
         break;
      case GL_DEBUG_SOURCE_WINDOW_SYSTEM:
         src = "Window system";
         break;
      case GL_DEBUG_SOURCE_SHADER_COMPILER:
         src = "Shader compiler";
         break;
      case GL_DEBUG_SOURCE_THIRD_PARTY:
         src = "3rd party";
         break;
      case GL_DEBUG_SOURCE_APPLICATION:
         src = "Application";
         break;
      case GL_DEBUG_SOURCE_OTHER:
         src = "Other";
         break;
      default:
         src = "Unknown";
         break;
   }

   switch (type)
   {
      case GL_DEBUG_TYPE_ERROR:
         typestr = "Error";
         break;
      case GL_DEBUG_TYPE_DEPRECATED_BEHAVIOR:
         typestr = "Deprecated behavior";
         break;
      case GL_DEBUG_TYPE_UNDEFINED_BEHAVIOR:
         typestr = "Undefined behavior";
         break;
      case GL_DEBUG_TYPE_PORTABILITY:
         typestr = "Portability";
         break;
      case GL_DEBUG_TYPE_PERFORMANCE:
         typestr = "Performance";
         break;
      case GL_DEBUG_TYPE_MARKER:
         typestr = "Marker";
         break;
      case GL_DEBUG_TYPE_PUSH_GROUP:
         typestr = "Push group";
         break;
      case GL_DEBUG_TYPE_POP_GROUP:
        typestr = "Pop group";
        break;
      case GL_DEBUG_TYPE_OTHER:
        typestr = "Other";
        break;
      default:
        typestr = "Unknown";
        break;
   }

   switch (severity)
   {
      case GL_DEBUG_SEVERITY_HIGH:
         RARCH_ERR("[GL debug (High, %s, %s)]: %s\n", src, typestr, message);
         break;
      case GL_DEBUG_SEVERITY_MEDIUM:
         RARCH_WARN("[GL debug (Medium, %s, %s)]: %s\n", src, typestr, message);
         break;
      case GL_DEBUG_SEVERITY_LOW:
         RARCH_LOG("[GL debug (Low, %s, %s)]: %s\n", src, typestr, message);
         break;
   }
}

static void gl3_begin_debug(gl3_t *gl)
{
   if (gl_check_capability(GL_CAPS_DEBUG))
   {
#ifdef HAVE_OPENGLES3
      glDebugMessageCallbackKHR(gl3_debug_cb, gl);
      glDebugMessageControlKHR(GL_DONT_CARE, GL_DONT_CARE, GL_DONT_CARE, 0, NULL, GL_TRUE);
      glEnable(GL_DEBUG_OUTPUT_SYNCHRONOUS_KHR);
      glEnable(GL_DEBUG_OUTPUT_KHR);
#else
      glDebugMessageCallback(gl3_debug_cb, gl);
      glDebugMessageControl(GL_DONT_CARE, GL_DONT_CARE, GL_DONT_CARE, 0, NULL, GL_TRUE);
      glEnable(GL_DEBUG_OUTPUT_SYNCHRONOUS);
      glEnable(GL_DEBUG_OUTPUT);
#endif
   }
   else
      RARCH_ERR("[GLCore]: Neither GL_KHR_debug nor GL_ARB_debug_output are implemented. Cannot start GL debugging.\n");
}
#endif

static void gl3_set_viewport_wrapper(void *data,
      unsigned viewport_width,
      unsigned viewport_height, bool force_full, bool allow_rotate)
{
   gl3_t *gl = (gl3_t*)data;
   gl3_set_viewport(gl,
         viewport_width, viewport_height, force_full, allow_rotate);
}


static void *gl3_init(const video_info_t *video,
      input_driver_t **input, void **input_data)
{
   unsigned full_x, full_y;
   settings_t *settings                 = config_get_ptr();
   bool video_gpu_record                = settings->bools.video_gpu_record;
   bool force_fullscreen                = false;
   int interval                         = 0;
   unsigned mode_width                  = 0;
   unsigned mode_height                 = 0;
   unsigned win_width                   = 0;
   unsigned win_height                  = 0;
   unsigned temp_width                  = 0;
   unsigned temp_height                 = 0;
   const char *vendor                   = NULL;
   const char *renderer                 = NULL;
   const char *version                  = NULL;
   char *error_string                   = NULL;
   gl3_t *gl                            = (gl3_t*)calloc(1, sizeof(gl3_t));
   const gfx_ctx_driver_t *ctx_driver   = gl3_get_context(gl);
   struct retro_hw_render_callback *hwr = video_driver_get_hw_context();

   if (!gl || !ctx_driver)
      goto error;

   video_context_driver_set(ctx_driver);

   gl->ctx_driver = ctx_driver;
   gl->video_info = *video;

   RARCH_LOG("[GLCore]: Found GL context: \"%s\".\n", ctx_driver->ident);

   if (gl->ctx_driver->get_video_size)
      gl->ctx_driver->get_video_size(gl->ctx_data,
               &mode_width, &mode_height);

   if (!video->fullscreen && !gl->ctx_driver->has_windowed)
   {
      RARCH_DBG("[GLCore]: Config requires windowed mode, but context driver does not support it. "
                "Forcing fullscreen for this session.\n");
      force_fullscreen = true;
   }

   full_x      = mode_width;
   full_y      = mode_height;
   mode_width  = 0;
   mode_height = 0;
   interval    = 0;

   RARCH_LOG("[GLCore]: Detecting screen resolution: %ux%u.\n", full_x, full_y);

   if (video->vsync)
      interval = video->swap_interval;

   if (gl->ctx_driver->swap_interval)
   {
      bool adaptive_vsync_enabled            = video_driver_test_all_flags(
            GFX_CTX_FLAGS_ADAPTIVE_VSYNC) && video->adaptive_vsync;
      if (adaptive_vsync_enabled && interval == 1)
         interval = -1;
      gl->ctx_driver->swap_interval(gl->ctx_data, interval);
   }

   win_width   = video->width;
   win_height  = video->height;

   if (video->fullscreen && (win_width == 0) && (win_height == 0))
   {
      win_width  = full_x;
      win_height = full_y;
   }
   /* If fullscreen had to be forced, video->width/height is incorrect */
   else if (force_fullscreen)
   {
      win_width  = settings->uints.video_fullscreen_x;
      win_height = settings->uints.video_fullscreen_y;
   }

   if (     !gl->ctx_driver->set_video_mode
         || !gl->ctx_driver->set_video_mode(gl->ctx_data,
            win_width, win_height, (video->fullscreen || force_fullscreen)))
      goto error;

   if (gl->flags & GL3_FLAG_USE_SHARED_CONTEXT)
      gl->ctx_driver->bind_hw_render(gl->ctx_data, false);

   rglgen_resolve_symbols(ctx_driver->get_proc_address);

   if (hwr && hwr->context_type != RETRO_HW_CONTEXT_NONE)
      gl3_init_hw_render(gl, RARCH_SCALE_BASE * video->input_scale, RARCH_SCALE_BASE * video->input_scale);

#ifdef GL_DEBUG
   gl3_begin_debug(gl);
   if (gl->flags & GL3_FLAG_HW_RENDER_ENABLE)
   {
      if (gl->flags & GL3_FLAG_USE_SHARED_CONTEXT)
         gl->ctx_driver->bind_hw_render(gl->ctx_data, true);
      gl3_begin_debug(gl);
      if (gl->flags & GL3_FLAG_USE_SHARED_CONTEXT)
         gl->ctx_driver->bind_hw_render(gl->ctx_data, false);
   }
#endif

   /* Clear out potential error flags in case we use cached context. */
   glGetError();

   vendor   = (const char*)glGetString(GL_VENDOR);
   renderer = (const char*)glGetString(GL_RENDERER);
   version  = (const char*)glGetString(GL_VERSION);

   RARCH_LOG("[GLCore]: Vendor: %s, Renderer: %s.\n", vendor, renderer);
   RARCH_LOG("[GLCore]: Version: %s.\n", version);

   if (string_is_equal(ctx_driver->ident, "null"))
      goto error;

   if (!gl3_init_pipelines(gl))
   {
      RARCH_ERR("[GLCore]: Failed to cross-compile menu pipelines.\n");
      goto error;
   }

   if (!string_is_empty(version))
      sscanf(version, "%u.%u", &gl->version_major, &gl->version_minor);

   video_driver_set_gpu_api_version_string(version);

#ifdef _WIN32
   if (   string_is_equal(vendor,   "Microsoft Corporation"))
      if (string_is_equal(renderer, "GDI Generic"))
#ifdef HAVE_OPENGL1
         video_driver_force_fallback("gl1");
#else
         video_driver_force_fallback("gdi");
#endif
#endif

   if (video->vsync)
      gl->flags   |= GL3_FLAG_VSYNC;
   if (video->fullscreen || force_fullscreen)
      gl->flags   |= GL3_FLAG_FULLSCREEN;
   if (video->force_aspect)
      gl->flags   |= GL3_FLAG_KEEP_ASPECT;

   mode_width      = 0;
   mode_height     = 0;

   if (gl->ctx_driver->get_video_size)
      gl->ctx_driver->get_video_size(gl->ctx_data,
               &mode_width, &mode_height);

   temp_width     = mode_width;
   temp_height    = mode_height;

   /* Get real known video size, which might have been altered by context. */

   if (temp_width != 0 && temp_height != 0)
      video_driver_set_size(temp_width, temp_height);
   video_driver_get_size(&temp_width, &temp_height);
   gl->video_width  = temp_width;
   gl->video_height = temp_height;

   RARCH_LOG("[GLCore]: Using resolution %ux%u.\n", temp_width, temp_height);

   /* Set the viewport to fix recording, since it needs to know
    * the viewport sizes before we start running. */
   gl3_set_viewport_wrapper(gl, temp_width, temp_height, false, true);

   if (gl->ctx_driver->input_driver)
   {
      const char *joypad_name = settings->arrays.input_joypad_driver;
      gl->ctx_driver->input_driver(
            gl->ctx_data, joypad_name,
            input, input_data);
   }

   if (!gl3_init_filter_chain(gl))
   {
      RARCH_ERR("[GLCore]: Failed to init filter chain.\n");
      goto error;
   }

   if (video->font_enable)
      font_driver_init_osd(gl,
            video,
            false,
            video->is_threaded,
            FONT_DRIVER_RENDER_OPENGL_CORE_API);

   if (video_gpu_record
      && recording_state_get_ptr()->enable)
   {
      gl->flags |=  GL3_FLAG_PBO_READBACK_ENABLE;
      if (gl3_init_pbo_readback(gl))
      {
         RARCH_LOG("[GLCore]: Async PBO readback enabled.\n");
      }
   }
   else
      gl->flags &= ~GL3_FLAG_PBO_READBACK_ENABLE;

   if (!gl_check_error(&error_string))
   {
      RARCH_ERR("%s\n", error_string);
      free(error_string);
      goto error;
   }

   glGenVertexArrays(1, &gl->vao);
   glBindVertexArray(gl->vao);
   glBindVertexArray(0);

   if (gl->flags & GL3_FLAG_USE_SHARED_CONTEXT)
      gl->ctx_driver->bind_hw_render(gl->ctx_data, true);
   return gl;

error:
   video_context_driver_free();
   gl3_destroy_resources(gl);
   if (gl)
      free(gl);
   return NULL;
}

static unsigned gl3_num_miplevels(unsigned width, unsigned height)
{
   unsigned levels = 1;
   if (width < height)
      width = height;
   while (width > 1)
   {
      levels++;
      width >>= 1;
   }
   return levels;
}

static void video_texture_load_gl3(
      const struct texture_image *ti,
      enum texture_filter_type filter_type,
      GLuint *idptr)
{
   /* Generate the OpenGL texture object */
   GLuint id;
   unsigned levels;
   GLenum mag_filter, min_filter;

   glGenTextures(1, &id);
   *idptr = id;
   glBindTexture(GL_TEXTURE_2D, id);

   levels = 1;
   if (filter_type == TEXTURE_FILTER_MIPMAP_LINEAR || filter_type == TEXTURE_FILTER_MIPMAP_NEAREST)
      levels = gl3_num_miplevels(ti->width, ti->height);

   glTexStorage2D(GL_TEXTURE_2D, levels, GL_RGBA8, ti->width, ti->height);
   glTexParameteri(GL_TEXTURE_2D, GL_TEXTURE_WRAP_S, GL_CLAMP_TO_EDGE);
   glTexParameteri(GL_TEXTURE_2D, GL_TEXTURE_WRAP_T, GL_CLAMP_TO_EDGE);

   switch (filter_type)
   {
      case TEXTURE_FILTER_LINEAR:
         mag_filter = GL_LINEAR;
         min_filter = GL_LINEAR;
         break;

      case TEXTURE_FILTER_NEAREST:
         mag_filter = GL_NEAREST;
         min_filter = GL_NEAREST;
         break;

      case TEXTURE_FILTER_MIPMAP_NEAREST:
         mag_filter = GL_LINEAR;
         min_filter = GL_LINEAR_MIPMAP_NEAREST;
         break;

      case TEXTURE_FILTER_MIPMAP_LINEAR:
	  default:
         mag_filter = GL_LINEAR;
         min_filter = GL_LINEAR_MIPMAP_LINEAR;
         break;
   }
   glTexParameteri(GL_TEXTURE_2D, GL_TEXTURE_MAG_FILTER, mag_filter);
   glTexParameteri(GL_TEXTURE_2D, GL_TEXTURE_MIN_FILTER, min_filter);

   glPixelStorei(GL_UNPACK_ALIGNMENT, 4);
   glPixelStorei(GL_UNPACK_ROW_LENGTH, 0);
   glTexSubImage2D(GL_TEXTURE_2D, 0, 0, 0,
                   ti->width, ti->height, GL_RGBA, GL_UNSIGNED_BYTE, ti->pixels);

   if (levels > 1)
      glGenerateMipmap(GL_TEXTURE_2D);
   glTexParameteri(GL_TEXTURE_2D, GL_TEXTURE_SWIZZLE_R, GL_BLUE);
   glTexParameteri(GL_TEXTURE_2D, GL_TEXTURE_SWIZZLE_B, GL_RED);
   glBindTexture(GL_TEXTURE_2D, 0);
}

#ifdef HAVE_OVERLAY
static bool gl3_overlay_load(void *data,
      const void *image_data, unsigned num_images)
{
   size_t i;
   int j;
   GLuint id;
   gl3_t *gl = (gl3_t*)data;
   const struct texture_image *images =
      (const struct texture_image*)image_data;

   if (!gl)
      return false;

   gl3_free_overlay(gl);
   gl->overlay_tex = (GLuint*)
      calloc(num_images, sizeof(*gl->overlay_tex));

   if (!gl->overlay_tex)
      return false;

   gl->overlay_vertex_coord = (GLfloat*)
      calloc(2 * 4 * num_images, sizeof(GLfloat));
   gl->overlay_tex_coord    = (GLfloat*)
      calloc(2 * 4 * num_images, sizeof(GLfloat));
   gl->overlay_color_coord  = (GLfloat*)
      calloc(4 * 4 * num_images, sizeof(GLfloat));

   if (     !gl->overlay_vertex_coord
         || !gl->overlay_tex_coord
         || !gl->overlay_color_coord)
      return false;

   gl->overlays = num_images;
   glGenTextures(num_images, gl->overlay_tex);

   for (i = 0; i < num_images; i++)
   {
      video_texture_load_gl3(&images[i], TEXTURE_FILTER_LINEAR, &id);
      gl->overlay_tex[i] = id;

      /* Default. Stretch to whole screen. */
      gl3_overlay_tex_geom   (gl, (unsigned)i, 0, 0, 1, 1);
      gl3_overlay_vertex_geom(gl, (unsigned)i, 0, 0, 1, 1);

      for (j = 0; j < 16; j++)
         gl->overlay_color_coord[16 * i + j] = 1.0f;
   }

   return true;
}

static void gl3_overlay_enable(void *data, bool state)
{
   gl3_t *gl = (gl3_t*)data;

   if (!gl)
      return;

   if (state)
      gl->flags |=  GL3_FLAG_OVERLAY_ENABLE;
   else
      gl->flags &= ~GL3_FLAG_OVERLAY_ENABLE;

   if ((gl->flags & GL3_FLAG_FULLSCREEN) && gl->ctx_driver->show_mouse)
      gl->ctx_driver->show_mouse(gl->ctx_data, state);
}

static void gl3_overlay_full_screen(void *data, bool enable)
{
   gl3_t *gl = (gl3_t*)data;
   if (gl)
   {
      if (enable)
         gl->flags |=  GL3_FLAG_OVERLAY_FULLSCREEN;
      else
         gl->flags &= ~GL3_FLAG_OVERLAY_FULLSCREEN;
   }
}

static void gl3_overlay_set_alpha(void *data, unsigned image, float mod)
{
   GLfloat *color = NULL;
   gl3_t *gl = (gl3_t*)data;
   if (!gl)
      return;

   color          = (GLfloat*)&gl->overlay_color_coord[image * 16];

   color[ 0 + 3]  = mod;
   color[ 4 + 3]  = mod;
   color[ 8 + 3]  = mod;
   color[12 + 3]  = mod;
}

static const video_overlay_interface_t gl3_overlay_interface = {
   gl3_overlay_enable,
   gl3_overlay_load,
   gl3_overlay_tex_geom,
   gl3_overlay_vertex_geom,
   gl3_overlay_full_screen,
   gl3_overlay_set_alpha,
};

static void gl3_get_overlay_interface(void *data,
      const video_overlay_interface_t **iface)
{
   (void)data;
   *iface = &gl3_overlay_interface;
}
#endif

static void gl3_free(void *data)
{
   gl3_t *gl = (gl3_t*)data;
   if (!gl)
      return;

   if (gl->flags & GL3_FLAG_USE_SHARED_CONTEXT)
      gl->ctx_driver->bind_hw_render(gl->ctx_data, false);
   font_driver_free_osd();
   gl3_destroy_resources(gl);
   if (gl->ctx_driver && gl->ctx_driver->destroy)
      gl->ctx_driver->destroy(gl->ctx_data);
   video_context_driver_free();
   free(gl);
}

static bool gl3_alive(void *data)
{
   bool ret             = false;
   bool quit            = false;
   bool resize          = false;
   gl3_t *gl        = (gl3_t*)data;
   unsigned temp_width  = gl->video_width;
   unsigned temp_height = gl->video_height;

   gl->ctx_driver->check_window(gl->ctx_data,
         &quit, &resize, &temp_width, &temp_height);

#ifdef __WINRT__
   if (is_running_on_xbox())
   {
      //we can set it to 1920x1080 as xbox uwp windowsize is guaranteed to be 1920x1080 and currently there is now way to set angle to use a variable resolution swapchain so regardless of the size the window is always 1080p
      temp_width = 1920;
      temp_height = 1080;
   }
#endif

   if (quit)
      gl->flags        |= GL3_FLAG_QUITTING;
   else if (resize)
      gl->flags        |= GL3_FLAG_SHOULD_RESIZE;

   ret = !(gl->flags & GL3_FLAG_QUITTING);

   if (temp_width != 0 && temp_height != 0)
   {
      video_driver_set_size(temp_width, temp_height);
      gl->video_width  = temp_width;
      gl->video_height = temp_height;
   }

   return ret;
}

static void gl3_set_nonblock_state(void *data, bool state,
      bool adaptive_vsync_enabled,
      unsigned swap_interval)
{
   int interval            = 0;
   gl3_t         *gl       = (gl3_t*)data;

   if (!gl)
      return;

   if (gl->flags & GL3_FLAG_USE_SHARED_CONTEXT)
      gl->ctx_driver->bind_hw_render(gl->ctx_data, false);
   if (!state)
      interval = swap_interval;

   if (gl->ctx_driver->swap_interval)
   {
      if (adaptive_vsync_enabled && interval == 1)
         interval = -1;
      gl->ctx_driver->swap_interval(gl->ctx_data, interval);
   }

   if (gl->flags & GL3_FLAG_USE_SHARED_CONTEXT)
      gl->ctx_driver->bind_hw_render(gl->ctx_data, true);
}

static bool gl3_suppress_screensaver(void *data, bool enable)
{
   bool enabled                = enable;
   gl3_t         *gl       = (gl3_t*)data;
   if (gl->ctx_data && gl->ctx_driver->suppress_screensaver)
      return gl->ctx_driver->suppress_screensaver(gl->ctx_data, enabled);
   return false;
}

static bool gl3_set_shader(void *data,
      enum rarch_shader_type type, const char *path)
{
   gl3_t *gl = (gl3_t *)data;
   if (!gl)
      return false;

   if (gl->flags & GL3_FLAG_USE_SHARED_CONTEXT)
      gl->ctx_driver->bind_hw_render(gl->ctx_data, false);

   if (gl->filter_chain)
      gl3_filter_chain_free(gl->filter_chain);
   gl->filter_chain = NULL;

   if (!string_is_empty(path) && type != RARCH_SHADER_SLANG)
   {
      RARCH_WARN("[GLCore]: Only Slang shaders are supported. Falling back to stock.\n");
      path = NULL;
   }

   if (string_is_empty(path))
   {
      gl3_init_default_filter_chain(gl);
      goto end;
   }

   if (!gl3_init_filter_chain_preset(gl, path))
   {
      RARCH_ERR("[GLCore]: Failed to create filter chain: \"%s\". Falling back to stock.\n", path);
      gl3_init_default_filter_chain(gl);
      if (gl->flags & GL3_FLAG_USE_SHARED_CONTEXT)
         gl->ctx_driver->bind_hw_render(gl->ctx_data, true);
      return false;
   }

end:
   if (gl->flags & GL3_FLAG_USE_SHARED_CONTEXT)
      gl->ctx_driver->bind_hw_render(gl->ctx_data, true);
   return true;
}

static void gl3_set_rotation(void *data, unsigned rotation)
{
   gl3_t *gl = (gl3_t*)data;

   if (!gl)
      return;

   if (video_driver_is_hw_context() && (gl->flags & GL3_FLAG_HW_RENDER_BOTTOM_LEFT))
      gl->rotation = 90 * rotation;
   else
      gl->rotation = 270 * rotation;
   gl3_set_projection(gl, &gl3_default_ortho, true);
}

static void gl3_viewport_info(void *data, struct video_viewport *vp)
{
   unsigned top_y, top_dist;
   gl3_t *gl   = (gl3_t*)data;
   unsigned width  = gl->video_width;
   unsigned height = gl->video_height;


   *vp             = gl->vp;
   vp->full_width  = width;
   vp->full_height = height;

   /* Adjust as GL viewport is bottom-up. */
   top_y           = vp->y + vp->height;
   top_dist        = height - top_y;
   vp->y           = top_dist;
}

static bool gl3_read_viewport(void *data, uint8_t *buffer, bool is_idle)
{
   gl3_t *gl = (gl3_t*)data;
   unsigned num_pixels = 0;

   if (!gl)
      return false;

   if (gl->flags & GL3_FLAG_USE_SHARED_CONTEXT)
      gl->ctx_driver->bind_hw_render(gl->ctx_data, false);
   num_pixels = gl->vp.width * gl->vp.height;

   if (gl->flags & GL3_FLAG_PBO_READBACK_ENABLE)
   {
      const void *ptr = NULL;
      struct scaler_ctx *ctx = &gl->pbo_readback_scaler;

      /* Don't readback if we're in menu mode.
       * We haven't buffered up enough frames yet, come back later. */
      if (!gl->pbo_readback_valid[gl->pbo_readback_index])
         goto error;

      gl->pbo_readback_valid[gl->pbo_readback_index] = false;
      glBindBuffer(GL_PIXEL_PACK_BUFFER, gl->pbo_readback[gl->pbo_readback_index]);

      ptr = glMapBufferRange(GL_PIXEL_PACK_BUFFER, 0, num_pixels * sizeof(uint32_t), GL_MAP_READ_BIT);
      scaler_ctx_scale_direct(ctx, buffer, ptr);
      glUnmapBuffer(GL_PIXEL_PACK_BUFFER);
      glBindBuffer(GL_PIXEL_PACK_BUFFER, 0);
   }
   else
   {
      /* Use slow synchronous readbacks. Use this with plain screenshots
         as we don't really care about performance in this case. */

      /* GLES only guarantees GL_RGBA/GL_UNSIGNED_BYTE
       * readbacks so do just that.
       * GLES also doesn't support reading back data
       * from front buffer, so render a cached frame
       * and have gl_frame() do the readback while it's
       * in the back buffer.
       *
       * Keep codepath similar for GLES and desktop GL.
       */
      gl->readback_buffer_screenshot = malloc(num_pixels * sizeof(uint32_t));

      if (!gl->readback_buffer_screenshot)
         goto error;

      if (!is_idle)
         video_driver_cached_frame();

      video_frame_convert_rgba_to_bgr(
            (const void*)gl->readback_buffer_screenshot,
            buffer,
            num_pixels);

      free(gl->readback_buffer_screenshot);
      gl->readback_buffer_screenshot = NULL;
   }

   if (gl->flags & GL3_FLAG_USE_SHARED_CONTEXT)
      gl->ctx_driver->bind_hw_render(gl->ctx_data, true);
   return true;

error:
   if (gl->flags & GL3_FLAG_USE_SHARED_CONTEXT)
      gl->ctx_driver->bind_hw_render(gl->ctx_data, true);
   return false;
}

static void gl3_update_cpu_texture(gl3_t *gl,
      struct gl3_streamed_texture *streamed,
      const void *frame, unsigned width, unsigned height, unsigned pitch)
{
   if (width != streamed->width || height != streamed->height)
   {
      if (streamed->tex != 0)
         glDeleteTextures(1, &streamed->tex);
      glGenTextures(1, &streamed->tex);
      glBindTexture(GL_TEXTURE_2D, streamed->tex);
      glTexStorage2D(GL_TEXTURE_2D, 1,
            gl->video_info.rgb32
            ? GL_RGBA8
            : GL_RGB565,
            width, height);
      streamed->width = width;
      streamed->height = height;

      if (gl->video_info.rgb32)
      {
         glTexParameteri(GL_TEXTURE_2D, GL_TEXTURE_SWIZZLE_R, GL_BLUE);
         glTexParameteri(GL_TEXTURE_2D, GL_TEXTURE_SWIZZLE_B, GL_RED);
      }
   }
   else
      glBindTexture(GL_TEXTURE_2D, streamed->tex);

   glBindBuffer(GL_PIXEL_UNPACK_BUFFER, 0);
   if (gl->video_info.rgb32)
   {
      glPixelStorei(GL_UNPACK_ROW_LENGTH, pitch >> 2);
      glPixelStorei(GL_UNPACK_ALIGNMENT, 4);
      glTexSubImage2D(GL_TEXTURE_2D, 0, 0, 0,
                      width, height, GL_RGBA, GL_UNSIGNED_BYTE, frame);
   }
   else
   {
      glPixelStorei(GL_UNPACK_ROW_LENGTH, pitch >> 1);
      glPixelStorei(GL_UNPACK_ALIGNMENT, 2);
      glTexSubImage2D(GL_TEXTURE_2D, 0, 0, 0,
                      width, height, GL_RGB, GL_UNSIGNED_SHORT_5_6_5, frame);
   }
}

#if defined(HAVE_MENU)
static void gl3_draw_menu_texture(gl3_t *gl,
      unsigned width, unsigned height)
{
   const float vbo_data[32] = {
      0.0f, 0.0f, 0.0f, 0.0f, 1.0f, 1.0f, 1.0f, gl->menu_texture_alpha,
      1.0f, 0.0f, 1.0f, 0.0f, 1.0f, 1.0f, 1.0f, gl->menu_texture_alpha,
      0.0f, 1.0f, 0.0f, 1.0f, 1.0f, 1.0f, 1.0f, gl->menu_texture_alpha,
      1.0f, 1.0f, 1.0f, 1.0f, 1.0f, 1.0f, 1.0f, gl->menu_texture_alpha,
   };

   glEnable(GL_BLEND);
   glDisable(GL_CULL_FACE);
   glDisable(GL_DEPTH_TEST);
   glBlendFunc(GL_SRC_ALPHA, GL_ONE_MINUS_SRC_ALPHA);
   glBlendEquation(GL_FUNC_ADD);

   if (gl->flags & GL3_FLAG_MENU_TEXTURE_FULLSCREEN)
      glViewport(0, 0, width, height);
   else
      glViewport(gl->vp.x, gl->vp.y, gl->vp.width, gl->vp.height);

   glActiveTexture(GL_TEXTURE0 + 1);
   glBindTexture(GL_TEXTURE_2D, gl->menu_texture);

   glUseProgram(gl->pipelines.alpha_blend);
   if (gl->pipelines.alpha_blend_loc.flat_ubo_vertex >= 0)
      glUniform4fv(gl->pipelines.alpha_blend_loc.flat_ubo_vertex, 4, gl->mvp_no_rot_yflip.data);

   glEnableVertexAttribArray(0);
   glEnableVertexAttribArray(1);
   glEnableVertexAttribArray(2);
   gl3_bind_scratch_vbo(gl, vbo_data, sizeof(vbo_data));
   glVertexAttribPointer(0, 2, GL_FLOAT, GL_FALSE,
         8 * sizeof(float), (void *)(uintptr_t)0);
   glVertexAttribPointer(1, 2, GL_FLOAT, GL_FALSE,
         8 * sizeof(float), (void *)(uintptr_t)(2 * sizeof(float)));
   glVertexAttribPointer(2, 4, GL_FLOAT, GL_FALSE,
         8 * sizeof(float), (void *)(uintptr_t)(4 * sizeof(float)));
   glDrawArrays(GL_TRIANGLE_STRIP, 0, 4);
   glDisableVertexAttribArray(0);
   glDisableVertexAttribArray(1);
   glDisableVertexAttribArray(2);
   glBindBuffer(GL_ARRAY_BUFFER, 0);

   glDisable(GL_BLEND);
}
#endif

static bool gl3_frame(void *data, const void *frame,
      unsigned frame_width, unsigned frame_height,
      uint64_t frame_count,
      unsigned pitch, const char *msg,
      video_frame_info_t *video_info)
{
   struct gl3_filter_chain_texture texture;
   struct gl3_streamed_texture *streamed   = NULL;
   gl3_t *gl                               = (gl3_t*)data;
   unsigned width                          = video_info->width;
   unsigned height                         = video_info->height;
   struct font_params *osd_params          = (struct font_params*)
      &video_info->osd_stat_params;
   const char *stat_text                   = video_info->stat_text;
   bool statistics_show                    = video_info->statistics_show;
#if 0
   bool msg_bgcolor_enable                 = video_info->msg_bgcolor_enable;
#endif
   int bfi_light_frames;
   int i;
   unsigned n;
   unsigned hard_sync_frames               = video_info->hard_sync_frames;
   bool input_driver_nonblock_state        = video_info->input_driver_nonblock_state;
#ifdef HAVE_MENU
   bool menu_is_alive                      = (video_info->menu_st_flags & MENU_ST_FLAG_ALIVE) ? true : false;
#endif
#ifdef HAVE_GFX_WIDGETS
   bool widgets_active                     = video_info->widgets_active;
#endif
   bool hard_sync                          = video_info->hard_sync;
   bool overlay_behind_menu                = video_info->overlay_behind_menu;

   if (!gl)
      return false;

   if (gl->flags & GL3_FLAG_USE_SHARED_CONTEXT)
      gl->ctx_driver->bind_hw_render(gl->ctx_data, false);
   glBindVertexArray(gl->vao);

   if (frame)
      gl->textures_index = (gl->textures_index + 1)
         & (GL_CORE_NUM_TEXTURES - 1);

   streamed = &gl->textures[gl->textures_index];
   if (frame)
   {
      if (gl->flags & GL3_FLAG_HW_RENDER_ENABLE)
      {
         streamed->width    = frame_width;
         streamed->height   = frame_height;
      }
      else
         gl3_update_cpu_texture(gl, streamed, frame,
               frame_width, frame_height, pitch);
   }

   if (gl->flags & GL3_FLAG_SHOULD_RESIZE)
   {
      if (gl->ctx_driver->set_resize)
         gl->ctx_driver->set_resize(gl->ctx_data,
               width, height);
      gl->flags            &= ~GL3_FLAG_SHOULD_RESIZE;
   }

   gl3_set_viewport(gl, width, height, false, true);

   texture.image            = 0;
   texture.width            = streamed->width;
   texture.height           = streamed->height;
   texture.padded_width     = 0;
   texture.padded_height    = 0;
   texture.format           = 0;

   if (gl->flags & GL3_FLAG_HW_RENDER_ENABLE)
   {
      texture.image         = gl->hw_render_texture;
      texture.format        = GL_RGBA8;
      texture.padded_width  = gl->hw_render_max_width;
      texture.padded_height = gl->hw_render_max_height;

	  if (texture.width == 0)
		  texture.width       = 1;
	  if (texture.height == 0)
		  texture.height      = 1;
   }
   else
   {
      texture.image         = streamed->tex;
      texture.format        = gl->video_info.rgb32 ? GL_RGBA8 : GL_RGB565;
      texture.padded_width  = streamed->width;
      texture.padded_height = streamed->height;
   }
   gl3_filter_chain_set_frame_count(gl->filter_chain, frame_count);
#ifdef HAVE_REWIND
   gl3_filter_chain_set_frame_direction(gl->filter_chain, state_manager_frame_is_reversed() ? -1 : 1);
#else
   gl3_filter_chain_set_frame_direction(gl->filter_chain, 1);
#endif
   gl3_filter_chain_set_rotation(gl->filter_chain, retroarch_get_rotation());

   /* Sub-frame info for multiframe shaders (per real content frame).
      Should always be 1 for non-use of subframes*/
   if (!(gl->flags & GL3_FLAG_FRAME_DUPE_LOCK))
   {
     if (     video_info->black_frame_insertion
           || video_info->input_driver_nonblock_state
           || video_info->runloop_is_slowmotion
           || video_info->runloop_is_paused
           || (gl->flags & GL3_FLAG_MENU_TEXTURE_ENABLE))
        gl3_filter_chain_set_shader_subframes(
           gl->filter_chain, 1);
     else
        gl3_filter_chain_set_shader_subframes(
           gl->filter_chain, video_info->shader_subframes);

     gl3_filter_chain_set_current_shader_subframe(
           gl->filter_chain, 1);
   }

#ifdef GL3_ROLLING_SCANLINE_SIMULATION
   if (      (video_info->shader_subframes > 1)
         &&  (video_info->scan_subframes)
         &&  !video_info->black_frame_insertion
         &&  !video_info->input_driver_nonblock_state
         &&  !video_info->runloop_is_slowmotion
         &&  !video_info->runloop_is_paused
         &&  (!(gl->flags & GL3_FLAG_MENU_TEXTURE_ENABLE)))
   {
      gl3_filter_chain_set_simulate_scanline(
            gl->filter_chain, true);
   }
   else
   {
      gl3_filter_chain_set_simulate_scanline(
            gl->filter_chain, false);
   }
#endif // GL3_ROLLING_SCANLINE_SIMULATION

   gl3_filter_chain_set_input_texture(gl->filter_chain, &texture);
   gl3_filter_chain_build_offscreen_passes(gl->filter_chain,
         &gl->filter_chain_vp);

   glBindFramebuffer(GL_FRAMEBUFFER, 0);
   glClearColor(0.0f, 0.0f, 0.0f, 0.0f);
   glClear(GL_COLOR_BUFFER_BIT);
   gl3_filter_chain_build_viewport_pass(gl->filter_chain,
         &gl->filter_chain_vp,
         (gl->flags & GL3_FLAG_HW_RENDER_BOTTOM_LEFT)
         ? gl->mvp.data
         : gl->mvp_yflip.data);
   gl3_filter_chain_end_frame(gl->filter_chain);

#ifdef HAVE_OVERLAY
   if ((gl->flags & GL3_FLAG_OVERLAY_ENABLE) && overlay_behind_menu)
      gl3_render_overlay(gl, width, height);
#endif

#if defined(HAVE_MENU)
   if (gl->flags & GL3_FLAG_MENU_TEXTURE_ENABLE)
   {
      menu_driver_frame(menu_is_alive, video_info);
      if (gl->menu_texture)
         gl3_draw_menu_texture(gl, width, height);
   }
   else if (statistics_show)
   {
      if (osd_params)
         font_driver_render_msg(gl, stat_text,
               (const struct font_params*)osd_params, NULL);
   }
#endif

#ifdef HAVE_OVERLAY
   if ((gl->flags & GL3_FLAG_OVERLAY_ENABLE) && !overlay_behind_menu)
      gl3_render_overlay(gl, width, height);
#endif

#ifdef HAVE_GFX_WIDGETS
   if (widgets_active)
      gfx_widgets_frame(video_info);
#endif

   if (!string_is_empty(msg))
   {
#if 0
      if (msg_bgcolor_enable)
         gl3_render_osd_background(gl, video_info, msg);
#endif
      font_driver_render_msg(gl, msg, NULL, NULL);
   }

   if (gl->ctx_driver->update_window_title)
      gl->ctx_driver->update_window_title(gl->ctx_data);

   if (gl->readback_buffer_screenshot)
   {
      /* For screenshots, just do the regular slow readback. */
      glPixelStorei(GL_PACK_ALIGNMENT, 4);
      glPixelStorei(GL_PACK_ROW_LENGTH, 0);
      glBindBuffer(GL_PIXEL_PACK_BUFFER, 0);
#ifndef HAVE_OPENGLES
      glReadBuffer(GL_BACK);
#endif
      glReadPixels(gl->vp.x, gl->vp.y,
            gl->vp.width, gl->vp.height,
            GL_RGBA, GL_UNSIGNED_BYTE,
            gl->readback_buffer_screenshot);
   }
   else if (gl->flags & GL3_FLAG_PBO_READBACK_ENABLE)
   {
#ifdef HAVE_MENU
      /* Don't readback if we're in menu mode. */
      if (!(gl->flags & GL3_FLAG_MENU_TEXTURE_ENABLE))
#endif
         gl3_pbo_async_readback(gl);
   }


   if (gl->ctx_driver->swap_buffers)
      gl->ctx_driver->swap_buffers(gl->ctx_data);

 /* Emscripten has to do black frame insertion in its main loop */
#ifndef EMSCRIPTEN
   /* Disable BFI during fast forward, slow-motion,
    * and pause to prevent flicker. */
   if (
         video_info->black_frame_insertion
         && !video_info->input_driver_nonblock_state
         && !video_info->runloop_is_slowmotion
         && !video_info->runloop_is_paused
         && !(gl->flags & GL3_FLAG_MENU_TEXTURE_ENABLE))
   {

      if (video_info->bfi_dark_frames > video_info->black_frame_insertion)
      video_info->bfi_dark_frames = video_info->black_frame_insertion;

      /* BFI now handles variable strobe strength, like on-off-off, vs on-on-off for 180hz.
         This needs to be done with duping frames instead of increased swap intervals for
         a couple reasons. Swap interval caps out at 4 in most all apis as of coding,
         and seems to be flat ignored >1 at least in modern Windows for some older APIs. */
      bfi_light_frames = video_info->black_frame_insertion - video_info->bfi_dark_frames;
      if (bfi_light_frames > 0 && !(gl->flags & GL3_FLAG_FRAME_DUPE_LOCK))
      {
         gl->flags |= GL3_FLAG_FRAME_DUPE_LOCK;

         while (bfi_light_frames > 0)
         {
            if (!(gl3_frame(gl, NULL, 0, 0, frame_count, 0, msg, video_info)))
            {
               gl->flags &= ~GL3_FLAG_FRAME_DUPE_LOCK;
               return false;
            }
            --bfi_light_frames;
         }
         gl->flags &= ~GL3_FLAG_FRAME_DUPE_LOCK;
      }

      for (n = 0; n < video_info->bfi_dark_frames; ++n)
      {
         if (!(gl->flags & GL3_FLAG_FRAME_DUPE_LOCK))
         {
            glClearColor(0.0f, 0.0f, 0.0f, 1.0f);
            glClear(GL_COLOR_BUFFER_BIT);

            if (gl->ctx_driver->swap_buffers)
               gl->ctx_driver->swap_buffers(gl->ctx_data);
         }
      }
   }
#endif

   /* Frame duping for Shader Subframes, don't combine with swap_interval > 1, BFI.
      Also, a major logical use of shader sub-frames will still be shader implemented BFI
      or even rolling scan bfi, so we need to protect the menu/ff/etc from bad flickering
      from improper settings, and unnecessary performance overhead for ff, screenshots etc. */
   if (      (video_info->shader_subframes > 1)
         &&  !video_info->black_frame_insertion
         &&  !video_info->input_driver_nonblock_state
         &&  !video_info->runloop_is_slowmotion
         &&  !video_info->runloop_is_paused
         &&  (!(gl->flags & GL3_FLAG_MENU_TEXTURE_ENABLE))
         &&  (!(gl->flags & GL3_FLAG_FRAME_DUPE_LOCK)))
   {
      gl->flags |= GL3_FLAG_FRAME_DUPE_LOCK;
      for (i = 1; i < (int) video_info->shader_subframes; i++)
      {
         gl3_filter_chain_set_shader_subframes(
            gl->filter_chain, video_info->shader_subframes);
         gl3_filter_chain_set_current_shader_subframe(
            gl->filter_chain, i+1);

         if (!gl3_frame(gl, NULL, 0, 0, frame_count, 0, msg,
                  video_info))
         {
            gl->flags &= ~GL3_FLAG_FRAME_DUPE_LOCK;
            return false;
         }
      }
      gl->flags &= ~GL3_FLAG_FRAME_DUPE_LOCK;
   }

   if (    hard_sync
       && !input_driver_nonblock_state
       )
      gl3_fence_iterate(gl, hard_sync_frames);

   glBindVertexArray(0);
   if (gl->flags & GL3_FLAG_USE_SHARED_CONTEXT)
      gl->ctx_driver->bind_hw_render(gl->ctx_data, true);
   return true;
}

static uint32_t gl3_get_flags(void *data)
{
   uint32_t flags = 0;

   BIT32_SET(flags, GFX_CTX_FLAGS_HARD_SYNC);
   BIT32_SET(flags, GFX_CTX_FLAGS_BLACK_FRAME_INSERTION);
   BIT32_SET(flags, GFX_CTX_FLAGS_MENU_FRAME_FILTERING);
   BIT32_SET(flags, GFX_CTX_FLAGS_SCREENSHOTS_SUPPORTED);
   BIT32_SET(flags, GFX_CTX_FLAGS_OVERLAY_BEHIND_MENU_SUPPORTED);
   BIT32_SET(flags, GFX_CTX_FLAGS_SUBFRAME_SHADERS);

   return flags;
}

static float gl3_get_refresh_rate(void *data)
{
   float refresh_rate;
   if (video_context_driver_get_refresh_rate(&refresh_rate))
       return refresh_rate;
   return 0.0f;
}

static void gl3_set_aspect_ratio(void *data, unsigned aspect_ratio_idx)
{
   gl3_t *gl     = (gl3_t*)data;
   if (gl)
      gl->flags |= (GL3_FLAG_KEEP_ASPECT | GL3_FLAG_SHOULD_RESIZE);
}

static void gl3_apply_state_changes(void *data)
{
   gl3_t *gl     = (gl3_t*)data;
   if (gl)
      gl->flags |= GL3_FLAG_SHOULD_RESIZE;
}

static struct video_shader *gl3_get_current_shader(void *data)
{
   gl3_t *gl = (gl3_t*)data;
   if (gl && gl->filter_chain)
      return gl3_filter_chain_get_preset(gl->filter_chain);
   return NULL;
}

#ifdef HAVE_THREADS
static int video_texture_load_wrap_gl3_mipmap(void *data)
{
   GLuint id = 0;
   gl3_t *gl = (gl3_t*)video_driver_get_ptr();

   if (gl && gl->ctx_driver->make_current)
      gl->ctx_driver->make_current(false);

   if (data)
      video_texture_load_gl3((struct texture_image*)data,
            TEXTURE_FILTER_MIPMAP_LINEAR, &id);
   return (int)id;
}

static int video_texture_load_wrap_gl3(void *data)
{
   GLuint id = 0;
   gl3_t *gl = (gl3_t*)video_driver_get_ptr();

   if (gl && gl->ctx_driver->make_current)
      gl->ctx_driver->make_current(false);

   if (data)
      video_texture_load_gl3((struct texture_image*)data,
            TEXTURE_FILTER_LINEAR, &id);
   return (int)id;
}

static int video_texture_unload_wrap_gl3(void *data)
{
   GLuint  glid;
   uintptr_t id = (uintptr_t)data;
   gl3_t    *gl = (gl3_t*)video_driver_get_ptr();

   if (gl && gl->ctx_driver->make_current)
      gl->ctx_driver->make_current(false);

   glid = (GLuint)id;
   glDeleteTextures(1, &glid);
   return 0;
}
#endif

static uintptr_t gl3_load_texture(void *video_data, void *data,
      bool threaded, enum texture_filter_type filter_type)
{
   GLuint id = 0;

#ifdef HAVE_THREADS
   if (threaded)
   {
      custom_command_method_t func = video_texture_load_wrap_gl3;
      switch (filter_type)
      {
         case TEXTURE_FILTER_MIPMAP_LINEAR:
         case TEXTURE_FILTER_MIPMAP_NEAREST:
            func = video_texture_load_wrap_gl3_mipmap;
            break;
         default:
            break;
      }
      return video_thread_texture_handle(data, func);
   }
#endif

   video_texture_load_gl3((struct texture_image*)data, filter_type, &id);
   return id;
}

static void gl3_unload_texture(void *data, bool threaded,
      uintptr_t id)
{
   GLuint glid;
   if (!id)
      return;

#ifdef HAVE_THREADS
   if (threaded)
   {
      custom_command_method_t func = video_texture_unload_wrap_gl3;
      video_thread_texture_handle((void *)id, func);
      return;
   }
#endif

   glid = (GLuint)id;
   glDeleteTextures(1, &glid);
}

static void gl3_set_video_mode(void *data, unsigned width, unsigned height,
      bool fullscreen)
{
   gl3_t *gl = (gl3_t*)data;
   if (gl->ctx_driver->set_video_mode)
      gl->ctx_driver->set_video_mode(gl->ctx_data,
            width, height, fullscreen);
}

static void gl3_show_mouse(void *data, bool state)
{
   gl3_t *gl = (gl3_t*)data;
   if (gl && gl->ctx_driver->show_mouse)
      gl->ctx_driver->show_mouse(gl->ctx_data, state);
}

static void gl3_set_texture_frame(void *data,
      const void *frame, bool rgb32, unsigned width, unsigned height,
      float alpha)
{
   settings_t *settings = config_get_ptr();
   GLenum menu_filter   = settings->bools.menu_linear_filter
      ? GL_LINEAR : GL_NEAREST;
   unsigned base_size   = rgb32 ? sizeof(uint32_t) : sizeof(uint16_t);
   gl3_t *gl            = (gl3_t*)data;
   if (!gl)
      return;

   if (gl->flags & GL3_FLAG_USE_SHARED_CONTEXT)
      gl->ctx_driver->bind_hw_render(gl->ctx_data, false);

   if (gl->menu_texture)
      glDeleteTextures(1, &gl->menu_texture);
   glGenTextures(1, &gl->menu_texture);
   glBindTexture(GL_TEXTURE_2D, gl->menu_texture);
   glTexStorage2D(GL_TEXTURE_2D, 1, rgb32
         ? GL_RGBA8 : GL_RGBA4, width, height);

   glPixelStorei(GL_UNPACK_ALIGNMENT, base_size);
   glBindBuffer(GL_PIXEL_UNPACK_BUFFER, 0);
   glPixelStorei(GL_UNPACK_ROW_LENGTH, 0);
   glTexSubImage2D(GL_TEXTURE_2D, 0, 0, 0,
                   width, height, GL_RGBA, rgb32
                   ? GL_UNSIGNED_BYTE
                   : GL_UNSIGNED_SHORT_4_4_4_4, frame);
   glTexParameteri(GL_TEXTURE_2D, GL_TEXTURE_WRAP_S, GL_CLAMP_TO_EDGE);
   glTexParameteri(GL_TEXTURE_2D, GL_TEXTURE_WRAP_T, GL_CLAMP_TO_EDGE);
   glTexParameteri(GL_TEXTURE_2D, GL_TEXTURE_MAG_FILTER, menu_filter);
   glTexParameteri(GL_TEXTURE_2D, GL_TEXTURE_MIN_FILTER, menu_filter);

   if (rgb32)
   {
      glTexParameteri(GL_TEXTURE_2D, GL_TEXTURE_SWIZZLE_R, GL_BLUE);
      glTexParameteri(GL_TEXTURE_2D, GL_TEXTURE_SWIZZLE_B, GL_RED);
   }

   glBindTexture(GL_TEXTURE_2D, 0);
   gl->menu_texture_alpha = alpha;
   if (gl->flags & GL3_FLAG_USE_SHARED_CONTEXT)
      gl->ctx_driver->bind_hw_render(gl->ctx_data, true);
}

static void gl3_set_texture_enable(void *data, bool state, bool fullscreen)
{
   gl3_t *gl = (gl3_t*)data;

   if (!gl)
      return;

   if (state)
      gl->flags |=  GL3_FLAG_MENU_TEXTURE_ENABLE;
   else
      gl->flags &= ~GL3_FLAG_MENU_TEXTURE_ENABLE;
   if (fullscreen)
      gl->flags |=  GL3_FLAG_MENU_TEXTURE_FULLSCREEN;
   else
      gl->flags &= ~GL3_FLAG_MENU_TEXTURE_FULLSCREEN;
}

static void gl3_get_video_output_size(void *data,
      unsigned *width, unsigned *height, char *desc, size_t desc_len)
{
   gl3_t   *gl = (gl3_t*)data;
   if (gl && gl->ctx_driver && gl->ctx_driver->get_video_output_size)
      gl->ctx_driver->get_video_output_size(
            gl->ctx_data,
            width, height, desc, desc_len);
}

static void gl3_get_video_output_prev(void *data)
{
   gl3_t   *gl = (gl3_t*)data;
   if (gl && gl->ctx_driver && gl->ctx_driver->get_video_output_prev)
      gl->ctx_driver->get_video_output_prev(gl->ctx_data);
}

static void gl3_get_video_output_next(void *data)
{
   gl3_t   *gl = (gl3_t*)data;
   if (gl && gl->ctx_driver && gl->ctx_driver->get_video_output_next)
      gl->ctx_driver->get_video_output_next(gl->ctx_data);
}

static uintptr_t gl3_get_current_framebuffer(void *data)
{
   gl3_t *gl = (gl3_t*)data;
   if (gl && (gl->flags & GL3_FLAG_HW_RENDER_ENABLE))
      return gl->hw_render_fbo;
   return 0;
}

static retro_proc_address_t gl3_get_proc_address(
      void *data, const char *sym)
{
   gl3_t *gl = (gl3_t*)data;
   if (gl && gl->ctx_driver->get_proc_address)
      return gl->ctx_driver->get_proc_address(sym);
   return NULL;
}

static const video_poke_interface_t gl3_poke_interface = {
   gl3_get_flags,
   gl3_load_texture,
   gl3_unload_texture,
   gl3_set_video_mode,
   gl3_get_refresh_rate,
   NULL, /* set_filtering */
   gl3_get_video_output_size,
   gl3_get_video_output_prev,
   gl3_get_video_output_next,
   gl3_get_current_framebuffer,
   gl3_get_proc_address,
   gl3_set_aspect_ratio,
   gl3_apply_state_changes,
   gl3_set_texture_frame,
   gl3_set_texture_enable,
   font_driver_render_msg,
   gl3_show_mouse,
   NULL, /* grab_mouse_toggle */
   gl3_get_current_shader,
   NULL, /* get_current_software_framebuffer */
   NULL, /* get_hw_render_interface */
   NULL, /* set_hdr_max_nits */
   NULL, /* set_hdr_paper_white_nits */
   NULL, /* set_hdr_contrast */
   NULL  /* set_hdr_expand_gamut */
};

static void gl3_get_poke_interface(void *data,
      const video_poke_interface_t **iface)
{
   (void)data;
   *iface = &gl3_poke_interface;
}

#ifdef HAVE_GFX_WIDGETS
static bool gl3_gfx_widgets_enabled(void *data) { return true; }
#endif

static unsigned gl3_wrap_type_to_enum(enum gfx_wrap_type type)
{
   switch (type)
   {
      case RARCH_WRAP_BORDER:
#ifdef HAVE_OPENGLES3
         /* GLES does not support CLAMP_TO_BORDER until GLES 3.2.
          * It is a deprecated feature in general. */
         return GL_CLAMP_TO_EDGE;
#else
         return GL_CLAMP_TO_BORDER;
#endif
      case RARCH_WRAP_EDGE:
         return GL_CLAMP_TO_EDGE;
      case RARCH_WRAP_REPEAT:
         return GL_REPEAT;
      case RARCH_WRAP_MIRRORED_REPEAT:
         return GL_MIRRORED_REPEAT;
      default:
         break;
   }

   return 0;
}

static bool gl3_has_windowed(void *data)
{
   gl3_t *gl        = (gl3_t*)data;
   if (gl && gl->ctx_driver)
      return gl->ctx_driver->has_windowed;
   return false;
}

static bool gl3_focus(void *data)
{
   gl3_t *gl        = (gl3_t*)data;
   if (gl && gl->ctx_driver && gl->ctx_driver->has_focus)
      return gl->ctx_driver->has_focus(gl->ctx_data);
   return true;
}

video_driver_t video_gl3 = {
   gl3_init,
   gl3_frame,
   gl3_set_nonblock_state,
   gl3_alive,
   gl3_focus,
   gl3_suppress_screensaver,
   gl3_has_windowed,
   gl3_set_shader,
   gl3_free,
   "glcore",
   gl3_set_viewport_wrapper,
   gl3_set_rotation,
   gl3_viewport_info,
   gl3_read_viewport,
#if defined(READ_RAW_GL_FRAME_TEST)
   gl3_read_frame_raw,
#else
   NULL, /* read_frame_raw */
#endif
#ifdef HAVE_OVERLAY
   gl3_get_overlay_interface,
#endif
   gl3_get_poke_interface,
   gl3_wrap_type_to_enum,
#ifdef HAVE_GFX_WIDGETS
   gl3_gfx_widgets_enabled
#endif
};<|MERGE_RESOLUTION|>--- conflicted
+++ resolved
@@ -1385,11 +1385,6 @@
    settings_t *settings            = config_get_ptr();
    float device_aspect             = (float)viewport_width / viewport_height;
    bool video_scale_integer        = settings->bools.video_scale_integer;
-<<<<<<< HEAD
-   unsigned video_aspect_ratio_idx = settings->uints.video_aspect_ratio_idx;
-   bool video_top_portrait_viewport = settings->bools.video_top_portrait_viewport;
-=======
->>>>>>> 9489a11e
 
    if (gl->ctx_driver->translate_aspect)
       device_aspect         = gl->ctx_driver->translate_aspect(
@@ -1418,17 +1413,6 @@
       gl->vp.width  = viewport_width;
       gl->vp.height = viewport_height;
    }
-
-<<<<<<< HEAD
-#if defined(RARCH_MOBILE)
-   /* In portrait mode, we want viewport to gravitate to top of screen. */
-   video_top_portrait_viewport = true;
-#endif
-   if (video_top_portrait_viewport && device_aspect < 1.0f)
-      gl->vp.y *= 2;
-
-=======
->>>>>>> 9489a11e
    glViewport(gl->vp.x, gl->vp.y, gl->vp.width, gl->vp.height);
    gl3_set_projection(gl, &gl3_default_ortho, allow_rotate);
 
