/*  RetroArch - A frontend for libretro.
 *  Copyright (C) 2010-2014 - Hans-Kristian Arntzen
 *  Copyright (C) 2011-2017 - Daniel De Matteis
 *  Copyright (C) 2012-2015 - Michael Lelli
 *  Copyright (C) 2016-2019 - Brad Parker
 *
 *  RetroArch is free software: you can redistribute it and/or modify it under the terms
 *  of the GNU General Public License as published by the Free Software Found-
 *  ation, either version 3 of the License, or (at your option) any later version.
 *
 *  RetroArch is distributed in the hope that it will be useful, but WITHOUT ANY WARRANTY;
 *  without even the implied warranty of MERCHANTABILITY or FITNESS FOR A PARTICULAR
 *  PURPOSE.  See the GNU General Public License for more details.
 *
 *  You should have received a copy of the GNU General Public License along with RetroArch.
 *  If not, see <http://www.gnu.org/licenses/>.
 */

/* Middle of the road OpenGL 2.x driver.
 *
 * Minimum version (desktop): OpenGL   2.0+ (2004)
 * Minimum version (mobile) : OpenGLES 2.0+ (2007)
 */

#ifdef _MSC_VER
#if defined(HAVE_OPENGLES)
#pragma comment(lib, "libGLESv2")
#else
#pragma comment(lib, "opengl32")
#endif
#endif

#include <stdint.h>
#include <stdlib.h>
#include <math.h>
#include <string.h>

#ifdef HAVE_CONFIG_H
#include "../../config.h"
#endif

#include <encodings/utf.h>
#include <compat/strl.h>
#include <gfx/scaler/scaler.h>
#include <gfx/math/matrix_4x4.h>
#include <formats/image.h>
#include <retro_inline.h>
#include <retro_miscellaneous.h>
#include <retro_math.h>
#include <string/stdstring.h>
#include <libretro.h>

#include <gfx/gl_capabilities.h>
#include <gfx/video_frame.h>
#include <glsym/glsym.h>

#include "../../configuration.h"
#include "../../dynamic.h"

#include "../../retroarch.h"
#include "../../runloop.h"
#include "../../record/record_driver.h"
#include "../../verbosity.h"
#include "../common/gl2_common.h"

#ifdef HAVE_THREADS
#include "../video_thread_wrapper.h"
#endif

#include "../font_driver.h"

#ifdef HAVE_GLSL
#include "../drivers_shader/shader_glsl.h"
#endif

#ifdef GL_DEBUG
#include <lists/string_list.h>

#if defined(HAVE_OPENGLES2) || defined(HAVE_OPENGLES3) || defined(HAVE_OPENGLES_3_1) || defined(HAVE_OPENGLES_3_2)
#define HAVE_GL_DEBUG_ES
#endif
#endif

#ifdef HAVE_MENU
#include "../../menu/menu_driver.h"
#endif
#ifdef HAVE_GFX_WIDGETS
#include "../gfx_widgets.h"
#endif

#ifndef GL_UNSIGNED_INT_8_8_8_8_REV
#define GL_UNSIGNED_INT_8_8_8_8_REV       0x8367
#endif

#define SET_TEXTURE_COORDS(coords, xamt, yamt) \
   coords[2] = xamt; \
   coords[6] = xamt; \
   coords[5] = yamt; \
   coords[7] = yamt

#define MAX_FENCES 4

#if !defined(HAVE_PSGL)

#ifndef HAVE_GL_SYNC
#define HAVE_GL_SYNC
#endif

#endif

#define GL_RASTER_FONT_EMIT(c, vx, vy) \
   font_vertex[     2 * (6 * i + c) + 0] = (x + (delta_x + off_x + vx * width) * scale) * inv_win_width; \
   font_vertex[     2 * (6 * i + c) + 1] = (y + (delta_y - off_y - vy * height) * scale) * inv_win_height; \
   font_tex_coords[ 2 * (6 * i + c) + 0] = (tex_x + vx * width) * inv_tex_size_x; \
   font_tex_coords[ 2 * (6 * i + c) + 1] = (tex_y + vy * height) * inv_tex_size_y; \
   font_color[      4 * (6 * i + c) + 0] = color[0]; \
   font_color[      4 * (6 * i + c) + 1] = color[1]; \
   font_color[      4 * (6 * i + c) + 2] = color[2]; \
   font_color[      4 * (6 * i + c) + 3] = color[3]; \
   font_lut_tex_coord[    2 * (6 * i + c) + 0] = gl->coords.lut_tex_coord[0]; \
   font_lut_tex_coord[    2 * (6 * i + c) + 1] = gl->coords.lut_tex_coord[1]

#define MAX_MSG_LEN_CHUNK 64

#ifdef HAVE_GL_SYNC
#if defined(HAVE_OPENGLES2)
typedef struct __GLsync *GLsync;
#endif
#endif

#if (!defined(HAVE_OPENGLES) || defined(HAVE_OPENGLES3))
#ifdef GL_PIXEL_PACK_BUFFER
#define HAVE_GL_ASYNC_READBACK
#endif
#endif

#if defined(HAVE_PSGL)
#define gl2_fb_texture_2d(a, b, c, d, e) glFramebufferTexture2DOES(a, b, c, d, e)
#define gl2_check_fb_status(target) glCheckFramebufferStatusOES(target)
#define gl2_gen_fb(n, ids)   glGenFramebuffersOES(n, ids)
#define gl2_delete_fb(n, fb) glDeleteFramebuffersOES(n, fb)
#define gl2_bind_fb(id)      glBindFramebufferOES(RARCH_GL_FRAMEBUFFER, id)
#define gl2_gen_rb           glGenRenderbuffersOES
#define gl2_bind_rb          glBindRenderbufferOES
#define gl2_fb_rb            glFramebufferRenderbufferOES
#define gl2_rb_storage       glRenderbufferStorageOES
#define gl2_delete_rb        glDeleteRenderbuffersOES

#elif (defined(__MACH__) && defined(MAC_OS_X_VERSION_MAX_ALLOWED) && (MAC_OS_X_VERSION_MAX_ALLOWED < 101200))
#define gl2_fb_texture_2d(a, b, c, d, e) glFramebufferTexture2DEXT(a, b, c, d, e)
#define gl2_check_fb_status(target) glCheckFramebufferStatusEXT(target)
#define gl2_gen_fb(n, ids)   glGenFramebuffersEXT(n, ids)
#define gl2_delete_fb(n, fb) glDeleteFramebuffersEXT(n, fb)
#define gl2_bind_fb(id)      glBindFramebufferEXT(RARCH_GL_FRAMEBUFFER, id)
#define gl2_gen_rb           glGenRenderbuffersEXT
#define gl2_bind_rb          glBindRenderbufferEXT
#define gl2_fb_rb            glFramebufferRenderbufferEXT
#define gl2_rb_storage       glRenderbufferStorageEXT
#define gl2_delete_rb        glDeleteRenderbuffersEXT

#else

#define gl2_fb_texture_2d(a, b, c, d, e) glFramebufferTexture2D(a, b, c, d, e)
#define gl2_check_fb_status(target) glCheckFramebufferStatus(target)
#define gl2_gen_fb(n, ids)   glGenFramebuffers(n, ids)
#define gl2_delete_fb(n, fb) glDeleteFramebuffers(n, fb)
#define gl2_bind_fb(id)      glBindFramebuffer(RARCH_GL_FRAMEBUFFER, id)
#define gl2_gen_rb           glGenRenderbuffers
#define gl2_bind_rb          glBindRenderbuffer
#define gl2_fb_rb            glFramebufferRenderbuffer
#define gl2_rb_storage       glRenderbufferStorage
#define gl2_delete_rb        glDeleteRenderbuffers

#endif

#ifndef GL_SYNC_GPU_COMMANDS_COMPLETE
#define GL_SYNC_GPU_COMMANDS_COMPLETE     0x9117
#endif

#ifndef GL_SYNC_FLUSH_COMMANDS_BIT
#define GL_SYNC_FLUSH_COMMANDS_BIT        0x00000001
#endif

enum gl2_renderchain_flags
{
   GL2_CHAIN_FLAG_EGL_IMAGES           = (1 << 0),
   GL2_CHAIN_FLAG_HAS_FP_FBO           = (1 << 1),
   GL2_CHAIN_FLAG_HAS_SRGB_FBO_GLES3   = (1 << 2),
   GL2_CHAIN_FLAG_HAS_SRGB_FBO         = (1 << 3),
   GL2_CHAIN_FLAG_HW_RENDER_DEPTH_INIT = (1 << 4)
};

typedef struct video_shader_ctx_scale
{
   struct gfx_fbo_scale *scale;
} video_shader_ctx_scale_t;

typedef struct video_shader_ctx_init
{
   const char *path;
   const shader_backend_t *shader;
   void *data;
   void *shader_data;
   enum rarch_shader_type shader_type;
   struct
   {
      bool core_context_enabled;
   } gl;
} video_shader_ctx_init_t;

typedef struct gl2_renderchain_data
{
   int fbo_pass;

#ifdef HAVE_GL_SYNC
   GLsync fences[MAX_FENCES];
#endif

   GLuint vao;
   GLuint fbo[GFX_MAX_SHADERS];
   GLuint fbo_texture[GFX_MAX_SHADERS];
   GLuint hw_render_depth[GFX_MAX_TEXTURES];

   unsigned fence_count;

   struct gfx_fbo_scale fbo_scale[GFX_MAX_SHADERS];
   uint8_t flags;
} gl2_renderchain_data_t;

/* TODO: Move viewport side effects to the caller: it's a source of bugs. */

typedef struct
{
   gl2_t *gl;
   GLuint tex;
   unsigned tex_width, tex_height;

   const font_renderer_driver_t *font_driver;
   void *font_data;
   struct font_atlas *atlas;

   video_font_raster_block_t *block;
} gl2_raster_t;

#if defined(__arm__) || defined(__aarch64__)
static int scx0, scx1, scy0, scy1;

/* This array contains problematic GPU drivers
 * that have problems when we draw outside the
 * bounds of the framebuffer */
static const struct
{
   const char *str;
   int len;
} scissor_device_strings[] = {
   { "ARM Mali-4xx", 10 },
   { 0, 0 }
};
#endif

static const shader_backend_t *gl2_shader_ctx_drivers[] = {
#ifdef HAVE_GLSL
   &gl_glsl_backend,
#endif
#ifdef HAVE_CG
   &gl_cg_backend,
#endif
   NULL
};

static struct video_ortho default_ortho = {0, 1, 0, 1, -1, 1};

/* Used for the last pass when rendering to the back buffer. */
static const GLfloat vertexes_flipped[8] = {
   0, 1,
   1, 1,
   0, 0,
   1, 0
};

/* Used when rendering to an FBO.
 * Texture coords have to be aligned
 * with vertex coordinates. */
static const GLfloat vertexes[8] = {
   0, 0,
   1, 0,
   0, 1,
   1, 1
};

static const GLfloat gl2_vertexes[8] = {
   0, 0,
   1, 0,
   0, 1,
   1, 1
};

static const GLfloat gl2_tex_coords[8] = {
   0, 1,
   1, 1,
   0, 0,
   1, 0
};

static const GLfloat tex_coords[8] = {
   0, 0,
   1, 0,
   0, 1,
   1, 1
};

static const GLfloat white_color[16] = {
   1, 1, 1, 1,
   1, 1, 1, 1,
   1, 1, 1, 1,
   1, 1, 1, 1,
};

/**
 * FORWARD DECLARATIONS
 */
static void gl2_set_viewport(gl2_t *gl,
      unsigned viewport_width,
      unsigned viewport_height,
      bool force_full, bool allow_rotate);

#ifdef IOS
/* There is no default frame buffer on iOS. */
void glkitview_bind_fbo(void);
#define gl2_renderchain_bind_backbuffer() glkitview_bind_fbo()
#else
#define gl2_renderchain_bind_backbuffer() gl2_bind_fb(0)
#endif

/**
 * DISPLAY DRIVER
 */

#if defined(__arm__) || defined(__aarch64__)
static void scissor_set_rectangle(
      int x0, int x1, int y0, int y1, int sc)
{
   const int dx = sc ? 10 : 2;
   const int dy = dx;
   scx0         = x0 + dx;
   scx1         = x1 - dx;
   scy0         = y0 + dy;
   scy1         = y1 - dy;
}

static bool scissor_is_outside_rectangle(
      int x0, int x1, int y0, int y1)
{
   if (x1 < scx0)
      return true;
   if (scx1 < x0)
      return true;
   if (y1 < scy0)
      return true;
   if (scy1 < y0)
      return true;
   return false;
}

#define MALI_BUG
#endif

static const float *gfx_display_gl2_get_default_vertices(void)
{
   return &gl2_vertexes[0];
}

static const float *gfx_display_gl2_get_default_tex_coords(void)
{
   return &gl2_tex_coords[0];
}

static void *gfx_display_gl2_get_default_mvp(void *data)
{
   gl2_t *gl = (gl2_t*)data;

   if (!gl)
      return NULL;

   return &gl->mvp_no_rot;
}

static GLenum gfx_display_prim_to_gl_enum(
      enum gfx_display_prim_type type)
{
   switch (type)
   {
      case GFX_DISPLAY_PRIM_TRIANGLESTRIP:
         return GL_TRIANGLE_STRIP;
      case GFX_DISPLAY_PRIM_TRIANGLES:
         return GL_TRIANGLES;
      case GFX_DISPLAY_PRIM_NONE:
      default:
         break;
   }

   return 0;
}

static void gfx_display_gl2_blend_begin(void *data)
{
   gl2_t             *gl          = (gl2_t*)data;

   glEnable(GL_BLEND);
   glBlendFunc(GL_SRC_ALPHA, GL_ONE_MINUS_SRC_ALPHA);

   gl->shader->use(gl, gl->shader_data, VIDEO_SHADER_STOCK_BLEND,
         true);
}

static void gfx_display_gl2_blend_end(void *data)
{
   glDisable(GL_BLEND);
}

#ifdef MALI_BUG
static bool
gfx_display_gl2_discard_draw_rectangle(gl2_t *gl,
      gfx_display_ctx_draw_t *draw,
      unsigned width, unsigned height)
{
   static bool mali_4xx_detected     = false;
   static bool scissor_inited        = false;
   static unsigned last_video_width  = 0;
   static unsigned last_video_height = 0;

   if (!scissor_inited)
   {
      unsigned i;
      scissor_inited                = true;
      const char *gpu_device_string = gl->device_str;

      scissor_set_rectangle(0,
            width - 1,
            0,
            height - 1,
            0);

      if (gpu_device_string)
      {
         for (i = 0; scissor_device_strings[i].len; ++i)
         {
            if (strncmp(gpu_device_string,
                     scissor_device_strings[i].str,
                     scissor_device_strings[i].len) == 0)
            {
               mali_4xx_detected = true;
               break;
            }
         }
      }

      last_video_width  = width;
      last_video_height = height;
   }

   /* Early out, to minimise performance impact on
    * non-mali_4xx devices */
   if (!mali_4xx_detected)
      return false;

   /* Have to update scissor_set_rectangle() if the
    * video dimensions change */
   if (   (width  != last_video_width)
       || (height != last_video_height))
   {
      scissor_set_rectangle(0,
            width - 1,
            0,
            height - 1,
            0);

      last_video_width  = width;
      last_video_height = height;
   }

   /* Discards not only out-of-bounds scissoring,
    * but also out-of-view draws.
    *
    * This is intentional.
    */
   return scissor_is_outside_rectangle(
         draw->x, draw->x + draw->width - 1,
         draw->y, draw->y + draw->height - 1);
}
#endif

static void gfx_display_gl2_draw(gfx_display_ctx_draw_t *draw,
      void *data, unsigned video_width, unsigned video_height)
{
   gl2_t             *gl  = (gl2_t*)data;

   if (!gl || !draw)
      return;

#ifdef MALI_BUG
   if (gfx_display_gl2_discard_draw_rectangle(gl, draw, video_width,
            video_height))
   {
      /*RARCH_WARN("[Menu]: discarded draw rect: %.4i %.4i %.4i %.4i\n",
        (int)draw->x, (int)draw->y, (int)draw->width, (int)draw->height);*/
      return;
   }
#endif

   if (!draw->coords->vertex)
      draw->coords->vertex        = &gl2_vertexes[0];
   if (!draw->coords->tex_coord)
      draw->coords->tex_coord     = &gl2_tex_coords[0];
   if (!draw->coords->lut_tex_coord)
      draw->coords->lut_tex_coord = &gl2_tex_coords[0];

   glViewport(draw->x, draw->y, draw->width, draw->height);
   glBindTexture(GL_TEXTURE_2D, (GLuint)draw->texture);

   gl->shader->set_coords(gl->shader_data, draw->coords);
   gl->shader->set_mvp(gl->shader_data,
         draw->matrix_data ? (math_matrix_4x4*)draw->matrix_data
      : (math_matrix_4x4*)&gl->mvp_no_rot);


   glDrawArrays(gfx_display_prim_to_gl_enum(
            draw->prim_type), 0, draw->coords->vertices);

   gl->coords.color     = gl->white_color_ptr;
}

static void gfx_display_gl2_draw_pipeline(
      gfx_display_ctx_draw_t *draw,
      gfx_display_t *p_disp,
      void *data,
      unsigned video_width,
      unsigned video_height)
{
#ifdef HAVE_SHADERPIPELINE
   struct uniform_info uniform_param;
   gl2_t             *gl            = (gl2_t*)data;
   static float t                   = 0;
   video_coord_array_t *ca          = &p_disp->dispca;

   draw->x                          = 0;
   draw->y                          = 0;
   draw->coords                     = (struct video_coords*)(&ca->coords);
   draw->matrix_data                = NULL;

   switch (draw->pipeline_id)
   {
      case VIDEO_SHADER_MENU:
      case VIDEO_SHADER_MENU_2:
         glBlendFunc(GL_DST_COLOR, GL_ONE);
         break;
      default:
         glBlendFunc(GL_SRC_ALPHA, GL_ONE_MINUS_SRC_ALPHA);
         break;
   }

   switch (draw->pipeline_id)
   {
      case VIDEO_SHADER_MENU:
      case VIDEO_SHADER_MENU_2:
      case VIDEO_SHADER_MENU_3:
      case VIDEO_SHADER_MENU_4:
      case VIDEO_SHADER_MENU_5:
      case VIDEO_SHADER_MENU_6:
         gl->shader->use(gl, gl->shader_data, draw->pipeline_id,
               true);

         t += 0.01;

         uniform_param.type              = UNIFORM_1F;
         uniform_param.enabled           = true;
         uniform_param.location          = 0;
         uniform_param.count             = 0;

         uniform_param.lookup.type       = SHADER_PROGRAM_VERTEX;
         uniform_param.lookup.ident      = "time";
         uniform_param.lookup.idx        = draw->pipeline_id;
         uniform_param.lookup.add_prefix = true;
         uniform_param.lookup.enable     = true;

         uniform_param.result.f.v0       = t;

         gl->shader->set_uniform_parameter(gl->shader_data,
               &uniform_param, NULL);
         break;
   }

   switch (draw->pipeline_id)
   {
      case VIDEO_SHADER_MENU_3:
      case VIDEO_SHADER_MENU_4:
      case VIDEO_SHADER_MENU_5:
      case VIDEO_SHADER_MENU_6:
#ifndef HAVE_PSGL
         uniform_param.type              = UNIFORM_2F;
         uniform_param.lookup.ident      = "OutputSize";
         uniform_param.result.f.v0       = draw->width;
         uniform_param.result.f.v1       = draw->height;

         gl->shader->set_uniform_parameter(gl->shader_data,
               &uniform_param, NULL);
#endif
         break;
   }
#endif
}

static void gfx_display_gl2_scissor_begin(
      void *data,
      unsigned video_width,
      unsigned video_height,
      int x, int y,
      unsigned width, unsigned height)
{
   glScissor(x, video_height - y - height, width, height);
   glEnable(GL_SCISSOR_TEST);
#ifdef MALI_BUG
   /* TODO/FIXME: If video width/height changes between
    * a call of gfx_display_gl2_scissor_begin() and the
    * next call of gfx_display_gl2_draw() (or if
    * gfx_display_gl2_scissor_begin() is called before the
    * first call of gfx_display_gl2_draw()), the scissor
    * rectangle set here will be overwritten by the initialisation
    * procedure inside gfx_display_gl2_discard_draw_rectangle(),
    * causing the next frame to render glitched content */
   scissor_set_rectangle(x, x + width - 1, y, y + height - 1, 1);
#endif
}

static void gfx_display_gl2_scissor_end(
      void *data,
      unsigned video_width,
      unsigned video_height)
{
   glScissor(0, 0, video_width, video_height);
   glDisable(GL_SCISSOR_TEST);
#ifdef MALI_BUG
   scissor_set_rectangle(0, video_width - 1, 0, video_height - 1, 0);
#endif
}

gfx_display_ctx_driver_t gfx_display_ctx_gl = {
   gfx_display_gl2_draw,
   gfx_display_gl2_draw_pipeline,
   gfx_display_gl2_blend_begin,
   gfx_display_gl2_blend_end,
   gfx_display_gl2_get_default_mvp,
   gfx_display_gl2_get_default_vertices,
   gfx_display_gl2_get_default_tex_coords,
   FONT_DRIVER_RENDER_OPENGL_API,
   GFX_VIDEO_DRIVER_OPENGL,
   "gl",
   false,
   gfx_display_gl2_scissor_begin,
   gfx_display_gl2_scissor_end
};

/**
 * FONT DRIVER
 */
static void gl2_raster_font_free(void *data,
      bool is_threaded)
{
   gl2_raster_t *font = (gl2_raster_t*)data;
   if (!font)
      return;

   if (font->font_driver && font->font_data)
      font->font_driver->free(font->font_data);

   if (is_threaded)
   {
      if (
               font->gl
            && font->gl->ctx_driver
            && font->gl->ctx_driver->make_current)
         font->gl->ctx_driver->make_current(true);
   }

   if (font->tex)
   {
      glDeleteTextures(1, &font->tex);
      font->tex = 0;
   }

   free(font);
}

static void gl2_raster_font_upload_atlas(gl2_raster_t *font)
{
   int i, j;
   GLint  gl_internal          = GL_LUMINANCE_ALPHA;
   GLenum gl_format            = GL_LUMINANCE_ALPHA;
   size_t ncomponents          = 2;
   uint8_t *tmp                = (uint8_t*)calloc(font->tex_height, font->tex_width * ncomponents);

   switch (ncomponents)
   {
      case 1:
         for (i = 0; i < (int)font->atlas->height; ++i)
         {
            const uint8_t *src = &font->atlas->buffer[i * font->atlas->width];
            uint8_t       *dst = &tmp[i * font->tex_width * ncomponents];

            memcpy(dst, src, font->atlas->width);
         }
         break;
      case 2:
         for (i = 0; i < (int)font->atlas->height; ++i)
         {
            const uint8_t *src = &font->atlas->buffer[i * font->atlas->width];
            uint8_t       *dst = &tmp[i * font->tex_width * ncomponents];

            for (j = 0; j < (int)font->atlas->width; ++j)
            {
               *dst++ = 0xff;
               *dst++ = *src++;
            }
         }
         break;
   }

   glTexImage2D(GL_TEXTURE_2D, 0, gl_internal,
         font->tex_width, font->tex_height,
         0, gl_format, GL_UNSIGNED_BYTE, tmp);

   free(tmp);
}

static void *gl2_raster_font_init(void *data,
      const char *font_path, float font_size,
      bool is_threaded)
{
   gl2_raster_t   *font  = (gl2_raster_t*)calloc(1, sizeof(*font));

   if (!font)
      return NULL;

   font->gl              = (gl2_t*)data;

   if (!font_renderer_create_default(
            &font->font_driver,
            &font->font_data, font_path, font_size))
   {
      free(font);
      return NULL;
   }

   if (is_threaded)
      if (
               font->gl
            && font->gl->ctx_driver
            && font->gl->ctx_driver->make_current)
         font->gl->ctx_driver->make_current(false);

   glGenTextures(1, &font->tex);

   GL2_BIND_TEXTURE(font->tex, GL_CLAMP_TO_EDGE, GL_LINEAR, GL_LINEAR);

   font->atlas      = font->font_driver->get_atlas(font->font_data);
   font->tex_width  = next_pow2(font->atlas->width);
   font->tex_height = next_pow2(font->atlas->height);

   gl2_raster_font_upload_atlas(font);

   font->atlas->dirty = false;

   if (font->gl)
      glBindTexture(GL_TEXTURE_2D, font->gl->texture[font->gl->tex_index]);

   return font;
}

static int gl2_raster_font_get_message_width(void *data, const char *msg,
      size_t msg_len, float scale)
{
   const struct font_glyph* glyph_q = NULL;
   gl2_raster_t *font               = (gl2_raster_t*)data;
   const char* msg_end              = msg + msg_len;
   int delta_x                      = 0;

   if (     !font
         || !font->font_driver
         || !font->font_data )
      return 0;

   glyph_q = font->font_driver->get_glyph(font->font_data, '?');

   while (msg < msg_end)
   {
      const struct font_glyph *glyph;
      unsigned code                  = utf8_walk(&msg);

      /* Do something smarter here ... */
      if (!(glyph = font->font_driver->get_glyph(
            font->font_data, code)))
         if (!(glyph = glyph_q))
            continue;

      delta_x += glyph->advance_x;
   }

   return delta_x * scale;
}

static void gl2_raster_font_draw_vertices(gl2_t *gl,
      gl2_raster_t *font,
      const video_coords_t *coords)
{
   if (font->atlas->dirty)
   {
      gl2_raster_font_upload_atlas(font);
      font->atlas->dirty   = false;
   }

   if (gl->shader)
   {
      gl->shader->set_coords(gl->shader_data, coords);
      gl->shader->set_mvp(gl->shader_data,
            &gl->mvp_no_rot);
   }

   glDrawArrays(GL_TRIANGLES, 0, coords->vertices);
}

static void gl2_raster_font_render_line(gl2_t *gl,
      gl2_raster_t *font, const char *msg, size_t msg_len,
      GLfloat scale, const GLfloat color[4], GLfloat pos_x,
      GLfloat pos_y, unsigned text_align)
{
   int i;
   struct video_coords coords;
   const struct font_glyph* glyph_q = NULL;
   GLfloat font_tex_coords[2 * 6 * MAX_MSG_LEN_CHUNK];
   GLfloat font_vertex[2 * 6 * MAX_MSG_LEN_CHUNK];
   GLfloat font_color[4 * 6 * MAX_MSG_LEN_CHUNK];
   GLfloat font_lut_tex_coord[2 * 6 * MAX_MSG_LEN_CHUNK];
   const char* msg_end  = msg + msg_len;
   int x                = roundf(pos_x * gl->vp.width);
   int y                = roundf(pos_y * gl->vp.height);
   int delta_x          = 0;
   int delta_y          = 0;
   float inv_tex_size_x = 1.0f / font->tex_width;
   float inv_tex_size_y = 1.0f / font->tex_height;
   float inv_win_width  = 1.0f / gl->vp.width;
   float inv_win_height = 1.0f / gl->vp.height;

   switch (text_align)
   {
      case TEXT_ALIGN_RIGHT:
         x -= gl2_raster_font_get_message_width(font, msg, msg_len, scale);
         break;
      case TEXT_ALIGN_CENTER:
         x -= gl2_raster_font_get_message_width(font, msg, msg_len, scale) / 2.0;
         break;
   }

   glyph_q = font->font_driver->get_glyph(font->font_data, '?');

   while (msg < msg_end)
   {
      i = 0;
      while ((i < MAX_MSG_LEN_CHUNK) && (msg < msg_end))
      {
         const struct font_glyph *glyph;
         int off_x, off_y, tex_x, tex_y, width, height;
         unsigned                  code = utf8_walk(&msg);

         /* Do something smarter here ... */
         if (!(glyph = font->font_driver->get_glyph(
               font->font_data, code)))
            if (!(glyph = glyph_q))
               continue;

         off_x  = glyph->draw_offset_x;
         off_y  = glyph->draw_offset_y;
         tex_x  = glyph->atlas_offset_x;
         tex_y  = glyph->atlas_offset_y;
         width  = glyph->width;
         height = glyph->height;

         GL_RASTER_FONT_EMIT(0, 0, 1); /* Bottom-left */
         GL_RASTER_FONT_EMIT(1, 1, 1); /* Bottom-right */
         GL_RASTER_FONT_EMIT(2, 0, 0); /* Top-left */

         GL_RASTER_FONT_EMIT(3, 1, 0); /* Top-right */
         GL_RASTER_FONT_EMIT(4, 0, 0); /* Top-left */
         GL_RASTER_FONT_EMIT(5, 1, 1); /* Bottom-right */

         i++;

         delta_x += glyph->advance_x;
         delta_y -= glyph->advance_y;
      }

      coords.tex_coord     = font_tex_coords;
      coords.vertex        = font_vertex;
      coords.color         = font_color;
      coords.vertices      = i * 6;
      coords.lut_tex_coord = font_lut_tex_coord;

      if (font->block)
         video_coord_array_append(&font->block->carr,
			 &coords, coords.vertices);
      else
         gl2_raster_font_draw_vertices(gl, font, &coords);
   }
}

static void gl2_raster_font_render_message(gl2_t *gl,
      gl2_raster_t *font, const char *msg, GLfloat scale,
      const GLfloat color[4], GLfloat pos_x, GLfloat pos_y,
      unsigned text_align)
{
   float line_height;
   struct font_line_metrics *line_metrics = NULL;
   int lines                              = 0;
   font->font_driver->get_line_metrics(font->font_data, &line_metrics);
   line_height = line_metrics->height * scale / gl->vp.height;

   for (;;)
   {
      const char *delim = strchr(msg, '\n');
      size_t msg_len    = delim ? (size_t)(delim - msg) : strlen(msg);

      /* Draw the line */
      gl2_raster_font_render_line(gl, font,
            msg, msg_len, scale, color, pos_x,
            pos_y - (float)lines*line_height, text_align);

      if (!delim)
         break;

      msg += msg_len + 1;
      lines++;
   }
}

static void gl2_raster_font_setup_viewport(
      gl2_t *gl,
      gl2_raster_t *font,
      unsigned width, unsigned height,
      bool full_screen)
{
   gl2_set_viewport(gl, width, height, full_screen, true);

   glEnable(GL_BLEND);
   glBlendFunc(GL_SRC_ALPHA, GL_ONE_MINUS_SRC_ALPHA);
   glBlendEquation(GL_FUNC_ADD);

   glBindTexture(GL_TEXTURE_2D, font->tex);

   if (gl->shader && gl->shader->use)
      gl->shader->use(gl,
            gl->shader_data, VIDEO_SHADER_STOCK_BLEND, true);
}

static void gl2_raster_font_render_msg(
      void *userdata,
      void *data,
      const char *msg,
      const struct font_params *params)
{
   GLfloat color[4];
   int drop_x, drop_y;
   GLfloat x, y, scale, drop_mod, drop_alpha;
   enum text_alignment text_align    = TEXT_ALIGN_LEFT;
   bool full_screen                  = false ;
   gl2_raster_t                *font = (gl2_raster_t*)data;
   gl2_t *gl                         = (gl2_t*)userdata;
   unsigned width                    = gl->video_width;
   unsigned height                   = gl->video_height;

   if (!font || string_is_empty(msg) || !gl)
      return;

   if (params)
   {
      x           = params->x;
      y           = params->y;
      scale       = params->scale;
      full_screen = params->full_screen;
      text_align  = params->text_align;
      drop_x      = params->drop_x;
      drop_y      = params->drop_y;
      drop_mod    = params->drop_mod;
      drop_alpha  = params->drop_alpha;

      color[0]    = FONT_COLOR_GET_RED(params->color)   / 255.0f;
      color[1]    = FONT_COLOR_GET_GREEN(params->color) / 255.0f;
      color[2]    = FONT_COLOR_GET_BLUE(params->color)  / 255.0f;
      color[3]    = FONT_COLOR_GET_ALPHA(params->color) / 255.0f;

      /* If alpha is 0.0f, turn it into default 1.0f */
      if (color[3] <= 0.0f)
         color[3] = 1.0f;
   }
   else
   {
      settings_t *settings     = config_get_ptr();
      float video_msg_pos_x    = settings->floats.video_msg_pos_x;
      float video_msg_pos_y    = settings->floats.video_msg_pos_y;
      float video_msg_color_r  = settings->floats.video_msg_color_r;
      float video_msg_color_g  = settings->floats.video_msg_color_g;
      float video_msg_color_b  = settings->floats.video_msg_color_b;
      x                        = video_msg_pos_x;
      y                        = video_msg_pos_y;
      scale                    = 1.0f;
      full_screen              = true;
      text_align               = TEXT_ALIGN_LEFT;

      color[0]                 = video_msg_color_r;
      color[1]                 = video_msg_color_g;
      color[2]                 = video_msg_color_b;
      color[3]                 = 1.0f;

      drop_x                   = -2;
      drop_y                   = -2;
      drop_mod                 = 0.3f;
      drop_alpha               = 1.0f;
   }

   if (font->block)
      font->block->fullscreen  = full_screen;
   else
      gl2_raster_font_setup_viewport(gl, font, width, height, full_screen);

   if (    !string_is_empty(msg)
         && font->font_data
         && font->font_driver)
   {
      if (drop_x || drop_y)
      {
         GLfloat color_dark[4];
         color_dark[0] = color[0] * drop_mod;
         color_dark[1] = color[1] * drop_mod;
         color_dark[2] = color[2] * drop_mod;
         color_dark[3] = color[3] * drop_alpha;

         gl2_raster_font_render_message(gl, font, msg, scale, color_dark,
               x + scale * drop_x / gl->vp.width,
               y + scale * drop_y / gl->vp.height,
               text_align);
      }

      gl2_raster_font_render_message(gl, font, msg, scale, color,
            x, y, text_align);
   }

   if (!font->block)
   {
      /* Restore viewport */
      glBindTexture(GL_TEXTURE_2D, gl->texture[gl->tex_index]);
      glDisable(GL_BLEND);
      gl2_set_viewport(gl, width, height, false, true);
   }
}

static const struct font_glyph *gl2_raster_font_get_glyph(
      void *data, uint32_t code)
{
   gl2_raster_t *font = (gl2_raster_t*)data;
   if (font && font->font_driver)
      return font->font_driver->get_glyph((void*)font->font_driver, code);
   return NULL;
}

static void gl2_raster_font_flush_block(unsigned width, unsigned height,
      void *data)
{
   gl2_raster_t          *font       = (gl2_raster_t*)data;
   video_font_raster_block_t *block  = font ? font->block : NULL;
   gl2_t *gl                         = font ? font->gl : NULL;

   if (!font || !block || !block->carr.coords.vertices || !gl)
      return;

   gl2_raster_font_setup_viewport(gl, font, width, height, block->fullscreen);
   gl2_raster_font_draw_vertices(gl, font, (video_coords_t*)&block->carr.coords);

   /* Restore viewport */
   glBindTexture(GL_TEXTURE_2D, gl->texture[gl->tex_index]);

   glDisable(GL_BLEND);
   gl2_set_viewport(gl, width, height, block->fullscreen, true);
}

static void gl2_raster_font_bind_block(void *data, void *userdata)
{
   gl2_raster_t                *font = (gl2_raster_t*)data;
   video_font_raster_block_t *block = (video_font_raster_block_t*)userdata;

   if (font)
      font->block = block;
}

static bool gl2_raster_font_get_line_metrics(void* data, struct font_line_metrics **metrics)
{
   gl2_raster_t *font   = (gl2_raster_t*)data;
   if (font && font->font_driver && font->font_data)
   {
      font->font_driver->get_line_metrics(font->font_data, metrics);
      return true;
   }
   return false;
}

font_renderer_t gl2_raster_font = {
   gl2_raster_font_init,
   gl2_raster_font_free,
   gl2_raster_font_render_msg,
   "gl",
   gl2_raster_font_get_glyph,
   gl2_raster_font_bind_block,
   gl2_raster_font_flush_block,
   gl2_raster_font_get_message_width,
   gl2_raster_font_get_line_metrics
};

/*
 * VIDEO DRIVER
 */
static unsigned gl2_get_alignment(unsigned pitch)
{
   if (pitch & 1)
      return 1;
   if (pitch & 2)
      return 2;
   if (pitch & 4)
      return 4;
   return 8;
}

static void gl2_shader_scale(gl2_t *gl,
      video_shader_ctx_scale_t *scaler, unsigned idx)
{
   if (scaler->scale)
   {
      scaler->scale->flags &= ~FBO_SCALE_FLAG_VALID;
      gl->shader->shader_scale(gl->shader_data,
            idx, scaler->scale);
   }
}

static void gl2_size_format(GLint* internalFormat)
{
#ifndef HAVE_PSGL
   switch (*internalFormat)
   {
      case GL_RGB:
         /* FIXME: PS3 does not support this, neither does it have GL_RGB565_OES. */
         *internalFormat = GL_RGB565;
         break;
      case GL_RGBA:
#ifdef HAVE_OPENGLES2
         *internalFormat = GL_RGBA8_OES;
#else
         *internalFormat = GL_RGBA8;
#endif
         break;
   }
#endif
}

/* This function should only be used without mipmaps
   and when data == NULL */
static void gl2_load_texture_image(GLenum target,
      GLint level,
      GLint internalFormat,
      GLsizei width,
      GLsizei height,
      GLint border,
      GLenum format,
      GLenum type,
      const GLvoid * data)
{
#if !defined(HAVE_PSGL) && !defined(ORBIS) && !defined(VITA) && !defined(IOS)
#ifdef HAVE_OPENGLES2
   enum gl_capability_enum cap = GL_CAPS_TEX_STORAGE_EXT;
#else
   enum gl_capability_enum cap = GL_CAPS_TEX_STORAGE;
#endif

   if (gl_check_capability(cap) && internalFormat != GL_BGRA_EXT)
   {
      gl2_size_format(&internalFormat);
#ifdef HAVE_OPENGLES2
      glTexStorage2DEXT(target, 1, internalFormat, width, height);
#else
      glTexStorage2D   (target, 1, internalFormat, width, height);
#endif
   }
   else
#endif
   {
#ifdef HAVE_OPENGLES
      if (gl_check_capability(GL_CAPS_GLES3_SUPPORTED))
#endif
         gl2_size_format(&internalFormat);
      glTexImage2D(target, level, internalFormat, width,
            height, border, format, type, data);
   }
}

static bool gl2_recreate_fbo(
      struct video_fbo_rect *fbo_rect,
      GLuint fbo,
      GLuint* texture
      )
{
   gl2_bind_fb(fbo);
   glDeleteTextures(1, texture);
   glGenTextures(1, texture);
   glBindTexture(GL_TEXTURE_2D, *texture);
   gl2_load_texture_image(GL_TEXTURE_2D,
         0, RARCH_GL_INTERNAL_FORMAT32,
         fbo_rect->width,
         fbo_rect->height,
         0, RARCH_GL_TEXTURE_TYPE32,
         RARCH_GL_FORMAT32, NULL);

   gl2_fb_texture_2d(RARCH_GL_FRAMEBUFFER,
         RARCH_GL_COLOR_ATTACHMENT0, GL_TEXTURE_2D,
         *texture, 0);

   if (gl2_check_fb_status(RARCH_GL_FRAMEBUFFER)
         == RARCH_GL_FRAMEBUFFER_COMPLETE)
      return true;

   RARCH_WARN("[GL]: Failed to reinitialize FBO texture.\n");
   return false;
}

static void gl2_set_projection(gl2_t *gl,
      struct video_ortho *ortho, bool allow_rotate)
{
   static math_matrix_4x4 rot     = {
      { 0.0f,     0.0f,    0.0f,    0.0f ,
        0.0f,     0.0f,    0.0f,    0.0f ,
        0.0f,     0.0f,    0.0f,    0.0f ,
        0.0f,     0.0f,    0.0f,    1.0f }
   };
   float radians, cosine, sine;

   /* Calculate projection. */
   matrix_4x4_ortho(gl->mvp_no_rot, ortho->left, ortho->right,
         ortho->bottom, ortho->top, ortho->znear, ortho->zfar);

   if (!allow_rotate)
   {
      gl->mvp = gl->mvp_no_rot;
      return;
   }

   radians                 = M_PI * gl->rotation / 180.0f;
   cosine                  = cosf(radians);
   sine                    = sinf(radians);
   MAT_ELEM_4X4(rot, 0, 0) = cosine;
   MAT_ELEM_4X4(rot, 0, 1) = -sine;
   MAT_ELEM_4X4(rot, 1, 0) = sine;
   MAT_ELEM_4X4(rot, 1, 1) = cosine;
   matrix_4x4_multiply(gl->mvp, rot, gl->mvp_no_rot);
}

static void gl2_set_viewport(gl2_t *gl,
      unsigned viewport_width,
      unsigned viewport_height,
      bool force_full, bool allow_rotate)
{
   settings_t *settings     = config_get_ptr();
<<<<<<< HEAD
   unsigned height          = gl->video_height;
   int x                    = 0;
   int y                    = 0;
   float device_aspect      = (float)viewport_width / viewport_height;
   bool video_top_portrait_viewport = settings->bools.video_top_portrait_viewport;

=======
   float device_aspect = (float) viewport_width / (float)viewport_height;
   
>>>>>>> 9489a11e
   if (gl->ctx_driver->translate_aspect)
      device_aspect         = gl->ctx_driver->translate_aspect(
            gl->ctx_data, viewport_width, viewport_height);

   if (settings->bools.video_scale_integer && !force_full)
   {
      video_viewport_get_scaled_integer(&gl->vp,
            viewport_width, viewport_height,
            video_driver_get_aspect_ratio(),
            (gl->flags & GL2_FLAG_KEEP_ASPECT) ? true : false,
            false);
      viewport_width  = gl->vp.width;
      viewport_height = gl->vp.height;
   }
   else if ((gl->flags & GL2_FLAG_KEEP_ASPECT) && !force_full)
   {
      gl->vp.full_height = gl->video_height;
      video_viewport_get_scaled_aspect2(&gl->vp, viewport_width, viewport_height, false, device_aspect, video_driver_get_aspect_ratio());
      viewport_width  = gl->vp.width;
      viewport_height = gl->vp.height;
   }
   else
   {
      gl->vp.x      = gl->vp.y = 0;
      gl->vp.width  = viewport_width;
      gl->vp.height = viewport_height;
   }

<<<<<<< HEAD
#if defined(RARCH_MOBILE)
   /* In portrait mode, we want viewport to gravitate to top of screen. */
   video_top_portrait_viewport = true;
#endif
   if (video_top_portrait_viewport && device_aspect < 1.0f)
      gl->vp.y *= 2;

=======
>>>>>>> 9489a11e
   glViewport(gl->vp.x, gl->vp.y, gl->vp.width, gl->vp.height);
   gl2_set_projection(gl, &default_ortho, allow_rotate);

   /* Set last backbuffer viewport. */
   if (!force_full)
   {
      gl->vp_out_width  = viewport_width;
      gl->vp_out_height = viewport_height;
   }

#if 0
   RARCH_LOG("Setting viewport @ %ux%u\n", viewport_width, viewport_height);
#endif
}

static void gl2_renderchain_render(
      gl2_t *gl,
      gl2_renderchain_data_t *chain,
      uint64_t frame_count,
      const struct video_tex_info *tex_info,
      const struct video_tex_info *feedback_info)
{
   int i;
   video_shader_ctx_params_t params;
   static GLfloat fbo_tex_coords[8]       = {0.0f};
   struct video_tex_info fbo_tex_info[GFX_MAX_SHADERS];
   struct video_tex_info *fbo_info        = NULL;
   const struct video_fbo_rect *prev_rect = NULL;
   GLfloat xamt                           = 0.0f;
   GLfloat yamt                           = 0.0f;
   unsigned mip_level                     = 0;
   unsigned fbo_tex_info_cnt              = 0;
   unsigned width                         = gl->video_width;
   unsigned height                        = gl->video_height;

   /* Render the rest of our passes. */
   gl->coords.tex_coord      = fbo_tex_coords;

   /* Calculate viewports, texture coordinates etc,
    * and render all passes from FBOs, to another FBO. */
   for (i = 1; i < chain->fbo_pass; i++)
   {
      const struct video_fbo_rect *rect = &gl->fbo_rect[i];

      prev_rect = &gl->fbo_rect[i - 1];
      fbo_info  = &fbo_tex_info[i - 1];

      xamt      = (GLfloat)prev_rect->img_width / prev_rect->width;
      yamt      = (GLfloat)prev_rect->img_height / prev_rect->height;

      SET_TEXTURE_COORDS(fbo_tex_coords, xamt, yamt);

      fbo_info->tex           = chain->fbo_texture[i - 1];
      fbo_info->input_size[0] = prev_rect->img_width;
      fbo_info->input_size[1] = prev_rect->img_height;
      fbo_info->tex_size[0]   = prev_rect->width;
      fbo_info->tex_size[1]   = prev_rect->height;
      memcpy(fbo_info->coord, fbo_tex_coords, sizeof(fbo_tex_coords));
      fbo_tex_info_cnt++;

      gl2_bind_fb(chain->fbo[i]);

      gl->shader->use(gl, gl->shader_data,
            i + 1, true);

      glBindTexture(GL_TEXTURE_2D, chain->fbo_texture[i - 1]);

      mip_level = i + 1;

      if (gl->shader->mipmap_input(gl->shader_data, mip_level)
            && (gl->flags & GL2_FLAG_HAVE_MIPMAP))
         glGenerateMipmap(GL_TEXTURE_2D);

      glClear(GL_COLOR_BUFFER_BIT);

      /* Render to FBO with certain size. */
      gl2_set_viewport(gl,
            rect->img_width, rect->img_height, true, false);

      params.data          = gl;
      params.width         = prev_rect->img_width;
      params.height        = prev_rect->img_height;
      params.tex_width     = prev_rect->width;
      params.tex_height    = prev_rect->height;
      params.out_width     = gl->vp.width;
      params.out_height    = gl->vp.height;
      params.frame_counter = (unsigned int)frame_count;
      params.info          = tex_info;
      params.prev_info     = gl->prev_info;
      params.feedback_info = feedback_info;
      params.fbo_info      = fbo_tex_info;
      params.fbo_info_cnt  = fbo_tex_info_cnt;

      gl->shader->set_params(&params, gl->shader_data);

      gl->coords.vertices = 4;

      gl->shader->set_coords(gl->shader_data, &gl->coords);
      gl->shader->set_mvp(gl->shader_data, &gl->mvp);

      glDrawArrays(GL_TRIANGLE_STRIP, 0, 4);
   }

#if defined(GL_FRAMEBUFFER_SRGB) && !defined(HAVE_OPENGLES)
   if (chain->flags & GL2_CHAIN_FLAG_HAS_SRGB_FBO)
      glDisable(GL_FRAMEBUFFER_SRGB);
#endif

   /* Render our last FBO texture directly to screen. */
   prev_rect = &gl->fbo_rect[chain->fbo_pass - 1];
   xamt      = (GLfloat)prev_rect->img_width / prev_rect->width;
   yamt      = (GLfloat)prev_rect->img_height / prev_rect->height;

   SET_TEXTURE_COORDS(fbo_tex_coords, xamt, yamt);

   /* Push final FBO to list. */
   fbo_info                = &fbo_tex_info[chain->fbo_pass - 1];

   fbo_info->tex           = chain->fbo_texture[chain->fbo_pass - 1];
   fbo_info->input_size[0] = prev_rect->img_width;
   fbo_info->input_size[1] = prev_rect->img_height;
   fbo_info->tex_size[0]   = prev_rect->width;
   fbo_info->tex_size[1]   = prev_rect->height;
   memcpy(fbo_info->coord, fbo_tex_coords, sizeof(fbo_tex_coords));
   fbo_tex_info_cnt++;

   /* Render our FBO texture to back buffer. */
   gl2_renderchain_bind_backbuffer();

   gl->shader->use(gl, gl->shader_data,
         chain->fbo_pass + 1, true);

   glBindTexture(GL_TEXTURE_2D, chain->fbo_texture[chain->fbo_pass - 1]);

   mip_level = chain->fbo_pass + 1;

   if (
            gl->shader->mipmap_input(gl->shader_data, mip_level)
         && (gl->flags & GL2_FLAG_HAVE_MIPMAP))
      glGenerateMipmap(GL_TEXTURE_2D);

   glClear(GL_COLOR_BUFFER_BIT);
   gl2_set_viewport(gl,
         width, height, false, true);

   params.data          = gl;
   params.width         = prev_rect->img_width;
   params.height        = prev_rect->img_height;
   params.tex_width     = prev_rect->width;
   params.tex_height    = prev_rect->height;
   params.out_width     = gl->vp.width;
   params.out_height    = gl->vp.height;
   params.frame_counter = (unsigned int)frame_count;
   params.info          = tex_info;
   params.prev_info     = gl->prev_info;
   params.feedback_info = feedback_info;
   params.fbo_info      = fbo_tex_info;
   params.fbo_info_cnt  = fbo_tex_info_cnt;

   gl->shader->set_params(&params, gl->shader_data);

   gl->coords.vertex    = gl->vertex_ptr;

   gl->coords.vertices  = 4;

   gl->shader->set_coords(gl->shader_data, &gl->coords);
   gl->shader->set_mvp(gl->shader_data, &gl->mvp);

   glDrawArrays(GL_TRIANGLE_STRIP, 0, 4);

   gl->coords.tex_coord = gl->tex_info.coord;
}

static void gl2_renderchain_deinit_fbo(gl2_t *gl,
      gl2_renderchain_data_t *chain)
{
   if (gl)
   {
      if (gl->fbo_feedback)
         gl2_delete_fb(1, &gl->fbo_feedback);
      if (gl->fbo_feedback_texture)
         glDeleteTextures(1, &gl->fbo_feedback_texture);

      gl->flags               &= ~(GL2_FLAG_FBO_INITED
                               |   GL2_FLAG_FBO_FEEDBACK_ENABLE
                                  );
      gl->fbo_feedback_pass    = 0;
      gl->fbo_feedback_texture = 0;
      gl->fbo_feedback         = 0;
   }

   if (chain)
   {
      gl2_delete_fb(chain->fbo_pass, chain->fbo);
      glDeleteTextures(chain->fbo_pass, chain->fbo_texture);

      memset(chain->fbo_texture, 0, sizeof(chain->fbo_texture));
      memset(chain->fbo,         0, sizeof(chain->fbo));

      chain->fbo_pass          = 0;
   }
}

static void gl2_renderchain_deinit_hw_render(gl2_t *gl, gl2_renderchain_data_t *chain)
{
   if (gl->flags    & GL2_FLAG_SHARED_CONTEXT_USE)
      gl->ctx_driver->bind_hw_render(gl->ctx_data, true);
   if (gl->flags    & GL2_FLAG_HW_RENDER_FBO_INIT)
      gl2_delete_fb(gl->textures, gl->hw_render_fbo);
   if (chain->flags & GL2_CHAIN_FLAG_HW_RENDER_DEPTH_INIT)
      gl2_delete_rb(gl->textures, chain->hw_render_depth);
   gl->flags &= ~GL2_FLAG_HW_RENDER_FBO_INIT;

   if (gl->flags    & GL2_FLAG_SHARED_CONTEXT_USE)
      gl->ctx_driver->bind_hw_render(gl->ctx_data, false);
}

static bool gl2_create_fbo_targets(gl2_t *gl, gl2_renderchain_data_t *chain)
{
   size_t i;

   glBindTexture(GL_TEXTURE_2D, 0);
   gl2_gen_fb(chain->fbo_pass, chain->fbo);

   for (i = 0; i < (size_t)chain->fbo_pass; i++)
   {
      gl2_bind_fb(chain->fbo[i]);
      gl2_fb_texture_2d(RARCH_GL_FRAMEBUFFER,
            RARCH_GL_COLOR_ATTACHMENT0, GL_TEXTURE_2D, chain->fbo_texture[i], 0);
      if (gl2_check_fb_status(RARCH_GL_FRAMEBUFFER) != RARCH_GL_FRAMEBUFFER_COMPLETE)
         goto error;
   }

   if (gl->fbo_feedback_texture)
   {
      gl2_gen_fb(1, &gl->fbo_feedback);
      gl2_bind_fb(gl->fbo_feedback);
      gl2_fb_texture_2d(RARCH_GL_FRAMEBUFFER,
            RARCH_GL_COLOR_ATTACHMENT0, GL_TEXTURE_2D,
            gl->fbo_feedback_texture, 0);

      if (gl2_check_fb_status(RARCH_GL_FRAMEBUFFER) != RARCH_GL_FRAMEBUFFER_COMPLETE)
         goto error;

      /* Make sure the feedback textures are cleared
       * so we don't feedback noise. */
      glClearColor(0.0f, 0.0f, 0.0f, 0.0f);
      glClear(GL_COLOR_BUFFER_BIT);
   }

   return true;

error:
   gl2_delete_fb(chain->fbo_pass, chain->fbo);
   if (gl->fbo_feedback)
      gl2_delete_fb(1, &gl->fbo_feedback);
   RARCH_ERR("[GL]: Failed to set up frame buffer objects. Multi-pass shading will not work.\n");
   return false;
}

static unsigned gl2_wrap_type_to_enum(enum gfx_wrap_type type)
{
   switch (type)
   {
#ifndef HAVE_OPENGLES
      case RARCH_WRAP_BORDER: /* GL_CLAMP_TO_BORDER: Available since GL 1.3 */
         return GL_CLAMP_TO_BORDER;
#else
      case RARCH_WRAP_BORDER:
#endif
      case RARCH_WRAP_EDGE:
         return GL_CLAMP_TO_EDGE;
      case RARCH_WRAP_REPEAT:
         return GL_REPEAT;
      case RARCH_WRAP_MIRRORED_REPEAT:
         return GL_MIRRORED_REPEAT;
      default:
	 break;
   }

   return 0;
}

static GLenum gl2_min_filter_to_mag(GLenum type)
{
   switch (type)
   {
      case GL_LINEAR_MIPMAP_LINEAR:
         return GL_LINEAR;
      case GL_NEAREST_MIPMAP_NEAREST:
         return GL_NEAREST;
      default:
         break;
   }

   return type;
}

static void gl2_create_fbo_texture(gl2_t *gl,
      gl2_renderchain_data_t *chain,
      unsigned i, GLuint texture)
{
   GLenum mag_filter, wrap_enum;
   enum gfx_wrap_type wrap_type;
   bool fp_fbo                   = false;
   bool smooth                   = false;
   settings_t *settings          = config_get_ptr();
   bool video_smooth             = settings->bools.video_smooth;
#if HAVE_ODROIDGO2
   bool video_ctx_scaling         = settings->bools.video_ctx_scaling;
   if (video_ctx_scaling)
       video_smooth = false;
#endif
#ifndef HAVE_OPENGLES
   bool force_srgb_disable       = settings->bools.video_force_srgb_disable;
#endif
   GLuint base_filt              = video_smooth ? GL_LINEAR : GL_NEAREST;
   GLuint base_mip_filt          = video_smooth ?
      GL_LINEAR_MIPMAP_LINEAR : GL_NEAREST_MIPMAP_NEAREST;
   unsigned mip_level            = i + 2;
   bool mipmapped                = gl->shader->mipmap_input(gl->shader_data, mip_level);
   GLenum min_filter             = mipmapped ? base_mip_filt : base_filt;

   if (gl->shader->filter_type(gl->shader_data,
            i + 2, &smooth))
   {
      min_filter = mipmapped ? (smooth ?
            GL_LINEAR_MIPMAP_LINEAR : GL_NEAREST_MIPMAP_NEAREST)
         : (smooth ? GL_LINEAR : GL_NEAREST);
   }

   mag_filter = gl2_min_filter_to_mag(min_filter);

   wrap_type  = gl->shader->wrap_type(gl->shader_data, i + 2);

   wrap_enum  = gl2_wrap_type_to_enum(wrap_type);

   GL2_BIND_TEXTURE(texture, wrap_enum, mag_filter, min_filter);

   fp_fbo     = (chain->fbo_scale[i].flags & FBO_SCALE_FLAG_FP_FBO) ? true : false;

   if (fp_fbo)
   {
      if (!(chain->flags & GL2_CHAIN_FLAG_HAS_FP_FBO))
         RARCH_ERR("[GL]: Floating-point FBO was requested, but is not supported. Falling back to UNORM. Result may band/clip/etc.!\n");
   }

#if !defined(HAVE_OPENGLES2)
   if (     fp_fbo
         && (chain->flags & GL2_CHAIN_FLAG_HAS_FP_FBO))
   {
      RARCH_LOG("[GL]: FBO pass #%d is floating-point.\n", i);
      gl2_load_texture_image(GL_TEXTURE_2D, 0, GL_RGBA32F,
         gl->fbo_rect[i].width, gl->fbo_rect[i].height,
         0, GL_RGBA, GL_FLOAT, NULL);
   }
   else
#endif
   {
#ifndef HAVE_OPENGLES
      bool srgb_fbo = (chain->fbo_scale[i].flags & FBO_SCALE_FLAG_SRGB_FBO) ? true : false;

      if (!fp_fbo && srgb_fbo)
      {
         if (!(chain->flags & GL2_CHAIN_FLAG_HAS_SRGB_FBO))
               RARCH_ERR("[GL]: sRGB FBO was requested, but it is not supported. Falling back to UNORM. Result may have banding!\n");
      }

      if (force_srgb_disable)
         srgb_fbo = false;

      if (      srgb_fbo
            && (chain->flags & GL2_CHAIN_FLAG_HAS_SRGB_FBO))
      {
         RARCH_LOG("[GL]: FBO pass #%d is sRGB.\n", i);
#ifdef HAVE_OPENGLES2
         /* EXT defines are same as core GLES3 defines,
          * but GLES3 variant requires different arguments. */
         glTexImage2D(GL_TEXTURE_2D,
               0, GL_SRGB_ALPHA_EXT,
               gl->fbo_rect[i].width, gl->fbo_rect[i].height, 0,
               (chain->flags & GL2_CHAIN_FLAG_HAS_SRGB_FBO_GLES3)
               ? GL_RGBA
               : GL_SRGB_ALPHA_EXT,
               GL_UNSIGNED_BYTE, NULL);
#else
         gl2_load_texture_image(GL_TEXTURE_2D,
            0, GL_SRGB8_ALPHA8,
            gl->fbo_rect[i].width, gl->fbo_rect[i].height, 0,
            GL_RGBA, GL_UNSIGNED_BYTE, NULL);
#endif
      }
      else
#endif
      {
#if defined(HAVE_OPENGLES2)
         glTexImage2D(GL_TEXTURE_2D,
               0, GL_RGBA,
               gl->fbo_rect[i].width, gl->fbo_rect[i].height, 0,
               GL_RGBA, GL_UNSIGNED_BYTE, NULL);
#elif defined(HAVE_PSGL)
         glTexImage2D(GL_TEXTURE_2D,
               0, GL_ARGB_SCE,
               gl->fbo_rect[i].width, gl->fbo_rect[i].height, 0,
               GL_ARGB_SCE, GL_UNSIGNED_BYTE, NULL);
#else
         /* Avoid potential performance
          * reductions on particular platforms. */
         gl2_load_texture_image(GL_TEXTURE_2D,
            0, RARCH_GL_INTERNAL_FORMAT32,
            gl->fbo_rect[i].width, gl->fbo_rect[i].height, 0,
            RARCH_GL_TEXTURE_TYPE32, RARCH_GL_FORMAT32, NULL);
#endif
      }
   }
}

static void gl2_create_fbo_textures(gl2_t *gl,
      gl2_renderchain_data_t *chain)
{
   int i;

   glGenTextures(chain->fbo_pass, chain->fbo_texture);

   for (i = 0; i < chain->fbo_pass; i++)
      gl2_create_fbo_texture(gl,
            (gl2_renderchain_data_t*)gl->renderchain_data,
            i, chain->fbo_texture[i]);

   if (gl->flags & GL2_FLAG_FBO_FEEDBACK_ENABLE)
   {
      glGenTextures(1, &gl->fbo_feedback_texture);
      gl2_create_fbo_texture(gl,
            (gl2_renderchain_data_t*)gl->renderchain_data,
            gl->fbo_feedback_pass, gl->fbo_feedback_texture);
   }

   glBindTexture(GL_TEXTURE_2D, 0);
}

/* Compute FBO geometry.
 * When width/height changes or window sizes change,
 * we have to recalculate geometry of our FBO. */

static void gl2_renderchain_recompute_pass_sizes(
      gl2_t *gl,
      gl2_renderchain_data_t *chain,
      unsigned width, unsigned height,
      unsigned vp_width, unsigned vp_height)
{
   size_t i;
   bool size_modified       = false;
   GLint max_size           = 0;
   unsigned last_width      = width;
   unsigned last_height     = height;
   unsigned last_max_width  = gl->tex_w;
   unsigned last_max_height = gl->tex_h;

   glGetIntegerv(GL_MAX_TEXTURE_SIZE, &max_size);

   /* Calculate viewports for FBOs. */
   for (i = 0; i < (size_t)chain->fbo_pass; i++)
   {
      struct video_fbo_rect  *fbo_rect   = &gl->fbo_rect[i];
      struct gfx_fbo_scale *fbo_scale    = &chain->fbo_scale[i];

      switch (fbo_scale->type_x)
      {
         case RARCH_SCALE_INPUT:
            fbo_rect->img_width      = fbo_scale->scale_x * last_width;
            fbo_rect->max_img_width  = last_max_width     * fbo_scale->scale_x;
            break;

         case RARCH_SCALE_ABSOLUTE:
            fbo_rect->img_width      = fbo_rect->max_img_width =
               fbo_scale->abs_x;
            break;

         case RARCH_SCALE_VIEWPORT:
            if (gl->rotation % 180 == 90)
            {
               fbo_rect->img_width      = fbo_rect->max_img_width =
               fbo_scale->scale_x * vp_height;
            } else {
               fbo_rect->img_width      = fbo_rect->max_img_width =
               fbo_scale->scale_x * vp_width;
            }
            break;
      }

      switch (fbo_scale->type_y)
      {
         case RARCH_SCALE_INPUT:
            fbo_rect->img_height     = last_height * fbo_scale->scale_y;
            fbo_rect->max_img_height = last_max_height * fbo_scale->scale_y;
            break;

         case RARCH_SCALE_ABSOLUTE:
            fbo_rect->img_height     = fbo_scale->abs_y;
            fbo_rect->max_img_height = fbo_scale->abs_y;
            break;

         case RARCH_SCALE_VIEWPORT:
            if (gl->rotation % 180 == 90)
            {
               fbo_rect->img_height      = fbo_rect->max_img_height =
               fbo_scale->scale_y * vp_width;
            } else {
            fbo_rect->img_height     = fbo_rect->max_img_height =
               fbo_scale->scale_y * vp_height;
            }
            break;
      }

      if (fbo_rect->img_width > (unsigned)max_size)
      {
         size_modified            = true;
         fbo_rect->img_width      = max_size;
      }

      if (fbo_rect->img_height > (unsigned)max_size)
      {
         size_modified            = true;
         fbo_rect->img_height     = max_size;
      }

      if (fbo_rect->max_img_width > (unsigned)max_size)
      {
         size_modified            = true;
         fbo_rect->max_img_width  = max_size;
      }

      if (fbo_rect->max_img_height > (unsigned)max_size)
      {
         size_modified            = true;
         fbo_rect->max_img_height = max_size;
      }

      if (size_modified)
         RARCH_WARN("[GL]: FBO textures exceeded maximum size of GPU (%dx%d). Resizing to fit.\n", max_size, max_size);

      last_width      = fbo_rect->img_width;
      last_height     = fbo_rect->img_height;
      last_max_width  = fbo_rect->max_img_width;
      last_max_height = fbo_rect->max_img_height;
   }
}

static void gl2_renderchain_start_render(
      gl2_t *gl,
      gl2_renderchain_data_t *chain)
{
   /* Used when rendering to an FBO.
    * Texture coords have to be aligned
    * with vertex coordinates. */
   static const GLfloat fbo_vertexes[] = {
      0, 0,
      1, 0,
      0, 1,
      1, 1
   };
   glBindTexture(GL_TEXTURE_2D, gl->texture[gl->tex_index]);
   gl2_bind_fb(chain->fbo[0]);

   gl2_set_viewport(gl,
         gl->fbo_rect[0].img_width,
         gl->fbo_rect[0].img_height, true, false);

   /* Need to preserve the "flipped" state when in FBO
    * as well to have consistent texture coordinates.
    *
    * We will "flip" it in place on last pass. */
   gl->coords.vertex = fbo_vertexes;

#if defined(GL_FRAMEBUFFER_SRGB) && !defined(HAVE_OPENGLES)
   if (chain->flags & GL2_CHAIN_FLAG_HAS_SRGB_FBO)
      glEnable(GL_FRAMEBUFFER_SRGB);
#endif
}

/* Set up render to texture. */
static void gl2_renderchain_init(
      gl2_t *gl,
      gl2_renderchain_data_t *chain,
      unsigned fbo_width, unsigned fbo_height)
{
   int i;
   unsigned width, height;
   video_shader_ctx_scale_t scaler;
   unsigned shader_info_num;
   struct gfx_fbo_scale scale, scale_last;

   shader_info_num = gl->shader->num_shaders(gl->shader_data);

   if (!gl || shader_info_num == 0)
      return;

   width        = gl->video_width;
   height       = gl->video_height;

   scaler.scale = &scale;

   gl2_shader_scale(gl, &scaler, 1);

   scaler.scale = &scale_last;

   gl2_shader_scale(gl, &scaler, shader_info_num);

   /* we always want FBO to be at least initialized on startup for consoles */
   if (      shader_info_num == 1
         && (!(scale.flags & FBO_SCALE_FLAG_VALID)))
      return;

   if (!(gl->flags & GL2_FLAG_HAVE_FBO))
   {
      RARCH_ERR("[GL]: Failed to locate FBO functions. Won't be able to use render-to-texture.\n");
      return;
   }

   chain->fbo_pass = shader_info_num - 1;
   if (scale_last.flags & FBO_SCALE_FLAG_VALID)
      chain->fbo_pass++;

   if (!(scale.flags & FBO_SCALE_FLAG_VALID))
   {
      scale.scale_x    = 1.0f;
      scale.scale_y    = 1.0f;
      scale.type_x     = RARCH_SCALE_INPUT;
      scale.type_y     = RARCH_SCALE_INPUT;
      scale.flags     |= FBO_SCALE_FLAG_VALID;
   }

   chain->fbo_scale[0] = scale;

   for (i = 1; i < chain->fbo_pass; i++)
   {
      scaler.scale = &chain->fbo_scale[i];

      gl2_shader_scale(gl, &scaler, i + 1);

      if (!(chain->fbo_scale[i].flags & FBO_SCALE_FLAG_VALID))
      {
         chain->fbo_scale[i].scale_x = chain->fbo_scale[i].scale_y = 1.0f;
         chain->fbo_scale[i].type_x  = chain->fbo_scale[i].type_y  =
            RARCH_SCALE_INPUT;
         chain->fbo_scale[i].flags  |= FBO_SCALE_FLAG_VALID;
      }
   }

   gl2_renderchain_recompute_pass_sizes(gl,
         chain, fbo_width, fbo_height, width, height);

   for (i = 0; i < chain->fbo_pass; i++)
   {
      gl->fbo_rect[i].width  = next_pow2(gl->fbo_rect[i].img_width);
      gl->fbo_rect[i].height = next_pow2(gl->fbo_rect[i].img_height);
      RARCH_LOG("[GL]: Creating FBO %d @ %ux%u.\n", i,
            gl->fbo_rect[i].width, gl->fbo_rect[i].height);
   }

   if (gl->shader->get_feedback_pass(gl->shader_data, &gl->fbo_feedback_pass))
   {
      if (gl->fbo_feedback_pass < (unsigned)chain->fbo_pass)
      {
         RARCH_LOG("[GL]: Creating feedback FBO %d @ %ux%u.\n", i,
               gl->fbo_rect[gl->fbo_feedback_pass].width,
               gl->fbo_rect[gl->fbo_feedback_pass].height);
         gl->flags |=  GL2_FLAG_FBO_FEEDBACK_ENABLE;
      }
      else
      {
         RARCH_WARN("[GL]: Tried to create feedback FBO of pass #%u, but there are only %d FBO passes. Will use input texture as feedback texture.\n",
               gl->fbo_feedback_pass, chain->fbo_pass);
         gl->flags &= ~GL2_FLAG_FBO_FEEDBACK_ENABLE;
      }
   }
   else
      gl->flags    &= ~GL2_FLAG_FBO_FEEDBACK_ENABLE;


   gl2_create_fbo_textures(gl, chain);
   if (!gl || !gl2_create_fbo_targets(gl, chain))
   {
      glDeleteTextures(chain->fbo_pass, chain->fbo_texture);
      RARCH_ERR("[GL]: Failed to create FBO targets. Will continue without FBO.\n");
      return;
   }

   gl->flags |= GL2_FLAG_FBO_INITED;
}

static bool gl2_renderchain_init_hw_render(
      gl2_t *gl,
      gl2_renderchain_data_t *chain,
      unsigned width, unsigned height)
{
   unsigned i;
   bool depth                           = false;
   bool stencil                         = false;
   GLint max_fbo_size                   = 0;
   GLint max_renderbuffer_size          = 0;
   struct retro_hw_render_callback *hwr =
      video_driver_get_hw_context();

   /* We can only share texture objects through contexts.
    * FBOs are "abstract" objects and are not shared. */
   if (gl->flags & GL2_FLAG_SHARED_CONTEXT_USE)
      gl->ctx_driver->bind_hw_render(gl->ctx_data, true);

   RARCH_LOG("[GL]: Initializing HW render (%ux%u).\n", width, height);
   glGetIntegerv(GL_MAX_TEXTURE_SIZE, &max_fbo_size);
   glGetIntegerv(RARCH_GL_MAX_RENDERBUFFER_SIZE, &max_renderbuffer_size);
   RARCH_LOG("[GL]: Max texture size: %d px, renderbuffer size: %d px.\n",
         max_fbo_size, max_renderbuffer_size);

   if (!(gl->flags & GL2_FLAG_HAVE_FBO))
      return false;

   RARCH_LOG("[GL]: Supports FBO (render-to-texture).\n");

   glBindTexture(GL_TEXTURE_2D, 0);
   gl2_gen_fb(gl->textures, gl->hw_render_fbo);

   depth   = hwr->depth;
   stencil = hwr->stencil;

   if (depth)
   {
      gl2_gen_rb(gl->textures, chain->hw_render_depth);
      chain->flags |= GL2_CHAIN_FLAG_HW_RENDER_DEPTH_INIT;
   }

   for (i = 0; i < gl->textures; i++)
   {
      GLenum status;
      gl2_bind_fb(gl->hw_render_fbo[i]);
      gl2_fb_texture_2d(RARCH_GL_FRAMEBUFFER,
            RARCH_GL_COLOR_ATTACHMENT0, GL_TEXTURE_2D, gl->texture[i], 0);

      if (depth)
      {
         gl2_bind_rb(RARCH_GL_RENDERBUFFER, chain->hw_render_depth[i]);
         gl2_rb_storage(RARCH_GL_RENDERBUFFER,
               stencil ? RARCH_GL_DEPTH24_STENCIL8 : GL_DEPTH_COMPONENT16,
               width, height);
         gl2_bind_rb(RARCH_GL_RENDERBUFFER, 0);

         if (stencil)
         {
#if defined(HAVE_OPENGLES2) || defined(HAVE_OPENGLES1) || (defined(__MACH__) && defined(MAC_OS_X_VERSION_MAX_ALLOWED) && (MAC_OS_X_VERSION_MAX_ALLOWED < 101200))
            /* GLES2 is a bit weird, as always.
             * There's no GL_DEPTH_STENCIL_ATTACHMENT like in desktop GL. */
            gl2_fb_rb(RARCH_GL_FRAMEBUFFER,
                  RARCH_GL_DEPTH_ATTACHMENT,
                  RARCH_GL_RENDERBUFFER,
                  chain->hw_render_depth[i]);
            gl2_fb_rb(RARCH_GL_FRAMEBUFFER,
                  RARCH_GL_STENCIL_ATTACHMENT,
                  RARCH_GL_RENDERBUFFER,
                  chain->hw_render_depth[i]);
#else
            /* We use ARB FBO extensions, no need to check. */
            gl2_fb_rb(RARCH_GL_FRAMEBUFFER,
                  GL_DEPTH_STENCIL_ATTACHMENT,
                  RARCH_GL_RENDERBUFFER,
                  chain->hw_render_depth[i]);
#endif
         }
         else
         {
            gl2_fb_rb(RARCH_GL_FRAMEBUFFER,
                  RARCH_GL_DEPTH_ATTACHMENT,
                  RARCH_GL_RENDERBUFFER,
                  chain->hw_render_depth[i]);
         }
      }

      status = gl2_check_fb_status(RARCH_GL_FRAMEBUFFER);
      if (status != RARCH_GL_FRAMEBUFFER_COMPLETE)
      {
         RARCH_ERR("[GL]: Failed to create HW render FBO #%u, error: 0x%04x.\n",
               i, status);
         return false;
      }
   }

   gl2_renderchain_bind_backbuffer();
   gl->flags |= GL2_FLAG_HW_RENDER_FBO_INIT;

   if (gl->flags & GL2_FLAG_SHARED_CONTEXT_USE)
      gl->ctx_driver->bind_hw_render(gl->ctx_data, false);
   return true;
}

static void gl2_renderchain_bind_prev_texture(
      gl2_t *gl,
      gl2_renderchain_data_t *chain,
      const struct video_tex_info *tex_info)
{
   memmove(gl->prev_info + 1, gl->prev_info,
         sizeof(*tex_info) * (gl->textures - 1));
   memcpy(&gl->prev_info[0], tex_info,
         sizeof(*tex_info));

   /* Implement feedback by swapping out FBO/textures
    * for FBO pass #N and feedbacks. */
   if (gl->flags & GL2_FLAG_FBO_FEEDBACK_ENABLE)
   {
      GLuint tmp_fbo                 = gl->fbo_feedback;
      GLuint tmp_tex                 = gl->fbo_feedback_texture;
      gl->fbo_feedback               = chain->fbo[gl->fbo_feedback_pass];
      gl->fbo_feedback_texture       = chain->fbo_texture[gl->fbo_feedback_pass];
      chain->fbo[gl->fbo_feedback_pass]         = tmp_fbo;
      chain->fbo_texture[gl->fbo_feedback_pass] = tmp_tex;
   }
}

static bool gl2_renderchain_read_viewport(
      gl2_t *gl,
      uint8_t *buffer, bool is_idle)
{
   unsigned num_pixels    = 0;

   if (gl->flags & GL2_FLAG_SHARED_CONTEXT_USE)
      gl->ctx_driver->bind_hw_render(gl->ctx_data, false);

   num_pixels             = gl->vp.width * gl->vp.height;

#ifdef HAVE_GL_ASYNC_READBACK
   if (gl->flags & GL2_FLAG_PBO_READBACK_ENABLE)
   {
      const uint8_t *ptr  = NULL;

      /* Don't readback if we're in menu mode.
       * We haven't buffered up enough frames yet, come back later. */
      if (!gl->pbo_readback_valid[gl->pbo_readback_index])
         goto error;

      gl->pbo_readback_valid[gl->pbo_readback_index] = false;
      glBindBuffer(GL_PIXEL_PACK_BUFFER,
            gl->pbo_readback[gl->pbo_readback_index]);

#ifdef HAVE_OPENGLES3
      /* Slower path, but should work on all implementations at least. */
      ptr        = (const uint8_t*)glMapBufferRange(GL_PIXEL_PACK_BUFFER,
            0, num_pixels * sizeof(uint32_t), GL_MAP_READ_BIT);

      if (ptr)
      {
         int y;
         for (y = 0; y < gl->vp.height; y++)
         {
            video_frame_convert_rgba_to_bgr(
                  (const void*)ptr,
                  buffer,
                  gl->vp.width);
         }
      }
#else
      ptr = (const uint8_t*)glMapBuffer(GL_PIXEL_PACK_BUFFER, GL_READ_ONLY);
      if (ptr)
      {
         struct scaler_ctx *ctx = &gl->pbo_readback_scaler;
         scaler_ctx_scale_direct(ctx, buffer, ptr);
      }
#endif

      if (!ptr)
      {
         RARCH_ERR("[GL]: Failed to map pixel unpack buffer.\n");
         goto error;
      }

      glUnmapBuffer(GL_PIXEL_PACK_BUFFER);
      glBindBuffer(GL_PIXEL_PACK_BUFFER, 0);
   }
   else
#endif
   {
      /* Use slow synchronous readbacks. Use this with plain screenshots
         as we don't really care about performance in this case. */

      /* GLES2 only guarantees GL_RGBA/GL_UNSIGNED_BYTE
       * readbacks so do just that.
       * GLES2 also doesn't support reading back data
       * from front buffer, so render a cached frame
       * and have gl_frame() do the readback while it's
       * in the back buffer.
       *
       * Keep codepath similar for GLES and desktop GL.
       */
      gl->readback_buffer_screenshot = malloc(num_pixels * sizeof(uint32_t));

      if (!gl->readback_buffer_screenshot)
         goto error;

      if (!is_idle)
         video_driver_cached_frame();

      video_frame_convert_rgba_to_bgr(
            (const void*)gl->readback_buffer_screenshot,
            buffer,
            num_pixels);

      free(gl->readback_buffer_screenshot);
      gl->readback_buffer_screenshot = NULL;
   }

   if (gl->flags & GL2_FLAG_SHARED_CONTEXT_USE)
      gl->ctx_driver->bind_hw_render(gl->ctx_data, true);
   return true;

error:
   if (gl->flags & GL2_FLAG_SHARED_CONTEXT_USE)
      gl->ctx_driver->bind_hw_render(gl->ctx_data, true);

   return false;
}

#ifdef HAVE_OPENGLES
#define gl2_renderchain_restore_default_state(gl) \
   glDisable(GL_DEPTH_TEST); \
   glDisable(GL_CULL_FACE); \
   glDisable(GL_DITHER)
#else
#define gl2_renderchain_restore_default_state(gl) \
   if (!(gl->flags & GL2_FLAG_CORE_CONTEXT_IN_USE)) \
      glEnable(GL_TEXTURE_2D); \
   glDisable(GL_DEPTH_TEST); \
   glDisable(GL_CULL_FACE); \
   glDisable(GL_DITHER)
#endif

static void gl2_renderchain_copy_frame(
      gl2_t *gl,
      gl2_renderchain_data_t *chain,
      bool use_rgba,
      const void *frame,
      unsigned width, unsigned height, unsigned pitch)
{
#if defined(HAVE_PSGL)
   {
      int h;
      size_t buffer_addr        = gl->tex_w * gl->tex_h *
         gl->tex_index * gl->base_size;
      size_t buffer_stride      = gl->tex_w * gl->base_size;
      const uint8_t *frame_copy = frame;
      size_t frame_copy_size    = width * gl->base_size;
      uint8_t           *buffer = (uint8_t*)glMapBuffer(
            GL_TEXTURE_REFERENCE_BUFFER_SCE, GL_READ_WRITE) + buffer_addr;
      for (h = 0; h < height; h++, buffer += buffer_stride, frame_copy += pitch)
         memcpy(buffer, frame_copy, frame_copy_size);

      glUnmapBuffer(GL_TEXTURE_REFERENCE_BUFFER_SCE);
   }
#elif defined(HAVE_OPENGLES)
#if defined(HAVE_EGL)
   if (chain->flags & GL2_CHAIN_FLAG_EGL_IMAGES)
   {
      bool new_egl    = false;
      EGLImageKHR img = 0;

      if (gl->ctx_driver->image_buffer_write)
         new_egl      =  gl->ctx_driver->image_buffer_write(
               gl->ctx_data,
               frame, width, height, pitch,
               (gl->base_size == 4),
               gl->tex_index,
               &img);

      if (img == EGL_NO_IMAGE_KHR)
      {
         RARCH_ERR("[GL]: Failed to create EGL image.\n");
         return;
      }

      if (new_egl)
         glEGLImageTargetTexture2DOES(GL_TEXTURE_2D, (GLeglImageOES)img);
   }
   else
#endif
   {
      glPixelStorei(GL_UNPACK_ALIGNMENT,
            gl2_get_alignment(width * gl->base_size));

      /* Fallback for GLES devices without GL_BGRA_EXT. */
      if (gl->base_size == 4 && use_rgba)
      {
         video_frame_convert_argb8888_to_abgr8888(
               &gl->scaler,
               gl->conv_buffer,
               frame, width, height, pitch);
         glTexSubImage2D(GL_TEXTURE_2D,
               0, 0, 0, width, height, gl->texture_type,
               gl->texture_fmt, gl->conv_buffer);
      }
      else if (gl->flags & GL2_FLAG_HAVE_UNPACK_ROW_LENGTH)
      {
         glPixelStorei(GL_UNPACK_ROW_LENGTH, pitch / gl->base_size);
         glTexSubImage2D(GL_TEXTURE_2D,
               0, 0, 0, width, height, gl->texture_type,
               gl->texture_fmt, frame);

         glPixelStorei(GL_UNPACK_ROW_LENGTH, 0);
      }
      else
      {
         /* No GL_UNPACK_ROW_LENGTH. */

         const GLvoid *data_buf = frame;
         unsigned pitch_width   = pitch / gl->base_size;

         if (width != pitch_width)
         {
            /* Slow path - conv_buffer is preallocated
             * just in case we hit this path. */
            int h;
            const unsigned line_bytes = width * gl->base_size;
            uint8_t *dst              = (uint8_t*)gl->conv_buffer;
            const uint8_t *src        = (const uint8_t*)frame;

            for (h = 0; h < height; h++, src += pitch, dst += line_bytes)
               memcpy(dst, src, line_bytes);

            data_buf                  = gl->conv_buffer;
         }

         glTexSubImage2D(GL_TEXTURE_2D,
               0, 0, 0, width, height, gl->texture_type,
               gl->texture_fmt, data_buf);
      }
   }
#else
   {
      const GLvoid *data_buf = frame;
      glPixelStorei(GL_UNPACK_ALIGNMENT, gl2_get_alignment(pitch));

      if (gl->base_size == 2 && (!(gl->flags & GL2_FLAG_HAVE_ES2_COMPAT)))
      {
         /* Convert to 32-bit textures on desktop GL.
          *
          * It is *much* faster (order of magnitude on my setup)
          * to use a custom SIMD-optimized conversion routine
          * than letting GL do it. */
         video_frame_convert_rgb16_to_rgb32(
               &gl->scaler,
               gl->conv_buffer,
               frame,
               width,
               height,
               pitch);
         data_buf = gl->conv_buffer;
      }
      else
         glPixelStorei(GL_UNPACK_ROW_LENGTH, pitch / gl->base_size);

      glTexSubImage2D(GL_TEXTURE_2D,
            0, 0, 0, width, height, gl->texture_type,
            gl->texture_fmt, data_buf);

      glPixelStorei(GL_UNPACK_ROW_LENGTH, 0);
   }
#endif
}

#if !defined(HAVE_OPENGLES2) && !defined(HAVE_PSGL)
#define gl2_renderchain_bind_pbo(idx) glBindBuffer(GL_PIXEL_PACK_BUFFER, (GLuint)idx)
#define gl2_renderchain_unbind_pbo()  glBindBuffer(GL_PIXEL_PACK_BUFFER, 0)
#define gl2_renderchain_init_pbo(size, data) glBufferData(GL_PIXEL_PACK_BUFFER, size, (const GLvoid*)data, GL_STREAM_READ)
#else
#define gl2_renderchain_bind_pbo(idx)
#define gl2_renderchain_unbind_pbo()
#define gl2_renderchain_init_pbo(size, data)
#endif

static void gl2_renderchain_readback(
      gl2_t *gl,
      void *chain_data,
      unsigned alignment,
      unsigned fmt, unsigned type,
      void *src)
{
   glPixelStorei(GL_PACK_ALIGNMENT, alignment);
#ifndef HAVE_OPENGLES
   glPixelStorei(GL_PACK_ROW_LENGTH, 0);
   glReadBuffer(GL_BACK);
#endif

   glReadPixels(gl->vp.x, gl->vp.y,
         gl->vp.width, gl->vp.height,
         (GLenum)fmt, (GLenum)type, (GLvoid*)src);
}

static void gl2_renderchain_fence_iterate(
      void *data,
      gl2_renderchain_data_t *chain,
      unsigned hard_sync_frames)
{
#ifndef HAVE_OPENGLES
#ifdef HAVE_GL_SYNC
   chain->fences[chain->fence_count++] =
      glFenceSync(GL_SYNC_GPU_COMMANDS_COMPLETE, 0);

   while (chain->fence_count > hard_sync_frames)
   {
      glClientWaitSync(chain->fences[0],
            GL_SYNC_FLUSH_COMMANDS_BIT, 1000000000);
      glDeleteSync(chain->fences[0]);

      chain->fence_count--;
      memmove(chain->fences, chain->fences + 1,
            chain->fence_count * sizeof(void*));
   }
#endif
#endif
}

static void gl2_renderchain_fence_free(void *data,
      gl2_renderchain_data_t *chain)
{
#ifndef HAVE_OPENGLES
#ifdef HAVE_GL_SYNC
   size_t i;
   for (i = 0; i < chain->fence_count; i++)
   {
      glClientWaitSync(chain->fences[i],
            GL_SYNC_FLUSH_COMMANDS_BIT, 1000000000);
      glDeleteSync(chain->fences[i]);
   }
   chain->fence_count = 0;
#endif
#endif
}

static void gl2_renderchain_init_texture_reference(
      gl2_t *gl,
      gl2_renderchain_data_t *chain,
      unsigned i,
      unsigned internal_fmt, unsigned texture_fmt,
      unsigned texture_type)
{
#ifdef HAVE_PSGL
   glTextureReferenceSCE(GL_TEXTURE_2D, 1,
         gl->tex_w, gl->tex_h, 0,
         (GLenum)internal_fmt,
         gl->tex_w * gl->base_size,
         gl->tex_w * gl->tex_h * i * gl->base_size);
#else
   if (chain->flags & GL2_CHAIN_FLAG_EGL_IMAGES)
      return;

   gl2_load_texture_image(GL_TEXTURE_2D,
      0,
      (GLenum)internal_fmt,
      gl->tex_w, gl->tex_h, 0,
      (GLenum)texture_type,
      (GLenum)texture_fmt,
      gl->empty_buf ? gl->empty_buf : NULL);
#endif
}

static void gl2_renderchain_resolve_extensions(gl2_t *gl,
      gl2_renderchain_data_t *chain,
      const char *context_ident,
      const video_info_t *video)
{
   settings_t *settings             = config_get_ptr();
   bool force_srgb_disable          = settings->bools.video_force_srgb_disable;

   if (!chain)
      return;

   chain->flags    &= ~GL2_CHAIN_FLAG_HAS_SRGB_FBO;
   if (gl_check_capability(GL_CAPS_FP_FBO))
      chain->flags |=  GL2_CHAIN_FLAG_HAS_FP_FBO;
   else
      chain->flags &= ~GL2_CHAIN_FLAG_HAS_FP_FBO;
   /* GLES3 has unpack_subimage and sRGB in core. */
   if (gl_check_capability(GL_CAPS_SRGB_FBO_ES3))
      chain->flags |=  GL2_CHAIN_FLAG_HAS_SRGB_FBO_GLES3;
   else
      chain->flags &= ~GL2_CHAIN_FLAG_HAS_SRGB_FBO_GLES3;

   if (!force_srgb_disable)
   {
      if (gl_check_capability(GL_CAPS_SRGB_FBO))
         chain->flags |=  GL2_CHAIN_FLAG_HAS_SRGB_FBO;
      else
         chain->flags &= ~GL2_CHAIN_FLAG_HAS_SRGB_FBO;
   }

   /* Use regular textures if we use HW render. */
   if ( (!(gl->flags & GL2_FLAG_HW_RENDER_USE))
      &&  (gl_check_capability(GL_CAPS_EGLIMAGE))
      &&  (gl->ctx_driver->image_buffer_init)
      &&  (gl->ctx_driver->image_buffer_init(gl->ctx_data, video)))
      chain->flags |=  GL2_CHAIN_FLAG_EGL_IMAGES;
   else
      chain->flags &= ~GL2_CHAIN_FLAG_EGL_IMAGES;
}

static void gl_load_texture_data(
      GLuint id,
      enum gfx_wrap_type wrap_type,
      enum texture_filter_type filter_type,
      unsigned alignment,
      unsigned width, unsigned height,
      const void *frame, unsigned base_size)
{
   GLint mag_filter, min_filter;
   bool want_mipmap = false;
   bool use_rgba    = video_driver_supports_rgba();
   bool rgb32       = (base_size == (sizeof(uint32_t)));
   GLenum wrap      = gl2_wrap_type_to_enum(wrap_type);
   bool have_mipmap = gl_check_capability(GL_CAPS_MIPMAP);

   if (!have_mipmap)
   {
      /* Assume no mipmapping support. */
      switch (filter_type)
      {
         case TEXTURE_FILTER_MIPMAP_LINEAR:
            filter_type = TEXTURE_FILTER_LINEAR;
            break;
         case TEXTURE_FILTER_MIPMAP_NEAREST:
            filter_type = TEXTURE_FILTER_NEAREST;
            break;
         default:
            break;
      }
   }

   switch (filter_type)
   {
      case TEXTURE_FILTER_MIPMAP_LINEAR:
         min_filter = GL_LINEAR_MIPMAP_NEAREST;
         mag_filter = GL_LINEAR;
         want_mipmap = true;
         break;
      case TEXTURE_FILTER_MIPMAP_NEAREST:
         min_filter = GL_NEAREST_MIPMAP_NEAREST;
         mag_filter = GL_NEAREST;
         want_mipmap = true;
         break;
      case TEXTURE_FILTER_NEAREST:
         min_filter = GL_NEAREST;
         mag_filter = GL_NEAREST;
         break;
      case TEXTURE_FILTER_LINEAR:
      default:
         min_filter = GL_LINEAR;
         mag_filter = GL_LINEAR;
         break;
   }

   GL2_BIND_TEXTURE(id, wrap, mag_filter, min_filter);

   glPixelStorei(GL_UNPACK_ALIGNMENT, alignment);
   glTexImage2D(GL_TEXTURE_2D,
         0,
         (use_rgba || !rgb32)
         ? GL_RGBA
         : RARCH_GL_INTERNAL_FORMAT32,
         width, height, 0,
         (use_rgba || !rgb32)
         ? GL_RGBA
         : RARCH_GL_TEXTURE_TYPE32,
         (rgb32)
         ? RARCH_GL_FORMAT32
         : GL_UNSIGNED_SHORT_4_4_4_4,
         frame);

   if (want_mipmap && have_mipmap)
      glGenerateMipmap(GL_TEXTURE_2D);
}

static bool gl2_add_lut(
      const char *lut_path,
      bool lut_mipmap,
      unsigned lut_filter,
      enum gfx_wrap_type lut_wrap_type,
      size_t i, GLuint *textures_lut)
{
   struct texture_image img;
   enum texture_filter_type filter_type = TEXTURE_FILTER_LINEAR;

   img.width         = 0;
   img.height        = 0;
   img.pixels        = NULL;
   img.supports_rgba = video_driver_supports_rgba();

   if (!image_texture_load(&img, lut_path))
   {
      RARCH_ERR("[GL]: Failed to load texture image from: \"%s\".\n",
            lut_path);
      return false;
   }

   RARCH_LOG("[GL]: Loaded texture image from: \"%s\" ...\n",
         lut_path);

   if (lut_filter == RARCH_FILTER_NEAREST)
      filter_type = TEXTURE_FILTER_NEAREST;

   if (lut_mipmap)
   {
      if (filter_type == TEXTURE_FILTER_NEAREST)
         filter_type = TEXTURE_FILTER_MIPMAP_NEAREST;
      else
         filter_type = TEXTURE_FILTER_MIPMAP_LINEAR;
   }

   gl_load_texture_data(
         textures_lut[i],
         lut_wrap_type,
         filter_type, 4,
         img.width, img.height,
         img.pixels, sizeof(uint32_t));
   image_texture_free(&img);

   return true;
}

bool gl2_load_luts(
      const void *shader_data,
      GLuint *textures_lut)
{
   size_t i;
   const struct video_shader *shader =
      (const struct video_shader*)shader_data;
   unsigned num_luts                 = MIN(shader->luts, GFX_MAX_TEXTURES);

   if (!shader->luts)
      return true;

   glGenTextures(num_luts, textures_lut);

   for (i = 0; i < num_luts; i++)
   {
      if (!gl2_add_lut(
               shader->lut[i].path,
               shader->lut[i].mipmap,
               shader->lut[i].filter,
               shader->lut[i].wrap,
               i, textures_lut))
         return false;
   }

   glBindTexture(GL_TEXTURE_2D, 0);
   return true;
}

#ifdef HAVE_OVERLAY
static void gl2_free_overlay(gl2_t *gl)
{
   glDeleteTextures(gl->overlays, gl->overlay_tex);

   free(gl->overlay_tex);
   free(gl->overlay_vertex_coord);
   free(gl->overlay_tex_coord);
   free(gl->overlay_color_coord);
   gl->overlay_tex          = NULL;
   gl->overlay_vertex_coord = NULL;
   gl->overlay_tex_coord    = NULL;
   gl->overlay_color_coord  = NULL;
   gl->overlays             = 0;
}

static void gl2_overlay_vertex_geom(void *data,
      unsigned image,
      float x, float y,
      float w, float h)
{
   GLfloat *vertex = NULL;
   gl2_t *gl       = (gl2_t*)data;

   if (!gl)
      return;

   if (image > gl->overlays)
   {
      RARCH_ERR("[GL]: Invalid overlay id: %u\n", image);
      return;
   }

   vertex          = (GLfloat*)&gl->overlay_vertex_coord[image * 8];

   /* Flipped, so we preserve top-down semantics. */
   y               = 1.0f - y;
   h               = -h;

   vertex[0]       = x;
   vertex[1]       = y;
   vertex[2]       = x + w;
   vertex[3]       = y;
   vertex[4]       = x;
   vertex[5]       = y + h;
   vertex[6]       = x + w;
   vertex[7]       = y + h;
}

static void gl2_overlay_tex_geom(void *data,
      unsigned image,
      GLfloat x, GLfloat y,
      GLfloat w, GLfloat h)
{
   GLfloat *tex = NULL;
   gl2_t *gl    = (gl2_t*)data;

   if (!gl)
      return;

   tex          = (GLfloat*)&gl->overlay_tex_coord[image * 8];

   tex[0]       = x;
   tex[1]       = y;
   tex[2]       = x + w;
   tex[3]       = y;
   tex[4]       = x;
   tex[5]       = y + h;
   tex[6]       = x + w;
   tex[7]       = y + h;
}

static void gl2_render_overlay(gl2_t *gl)
{
   unsigned i;
   unsigned width                      = gl->video_width;
   unsigned height                     = gl->video_height;

   glEnable(GL_BLEND);

   if (gl->flags & GL2_FLAG_OVERLAY_FULLSCREEN)
      glViewport(0, 0, width, height);

   /* Ensure that we reset the attrib array. */
   gl->shader->use(gl, gl->shader_data,
         VIDEO_SHADER_STOCK_BLEND, true);

   gl->coords.vertex    = gl->overlay_vertex_coord;
   gl->coords.tex_coord = gl->overlay_tex_coord;
   gl->coords.color     = gl->overlay_color_coord;
   gl->coords.vertices  = 4 * gl->overlays;

   gl->shader->set_coords(gl->shader_data, &gl->coords);
   gl->shader->set_mvp(gl->shader_data, &gl->mvp_no_rot);

   for (i = 0; i < gl->overlays; i++)
   {
      glBindTexture(GL_TEXTURE_2D, gl->overlay_tex[i]);
      glDrawArrays(GL_TRIANGLE_STRIP, 4 * i, 4);
   }

   glDisable(GL_BLEND);
   gl->coords.vertex    = gl->vertex_ptr;
   gl->coords.tex_coord = gl->tex_info.coord;
   gl->coords.color     = gl->white_color_ptr;
   gl->coords.vertices  = 4;
   if (gl->flags & GL2_FLAG_OVERLAY_FULLSCREEN)
      glViewport(gl->vp.x, gl->vp.y, gl->vp.width, gl->vp.height);
}
#endif

static void gl2_set_viewport_wrapper(void *data, unsigned viewport_width,
      unsigned viewport_height, bool force_full, bool allow_rotate)
{
   gl2_t              *gl = (gl2_t*)data;
   gl2_set_viewport(gl,
         viewport_width, viewport_height, force_full, allow_rotate);
}

/* Shaders */

/**
 * gl2_get_fallback_shader_type:
 * @type                      : shader type which should be used if possible
 *
 * Returns a supported fallback shader type in case the given one is not supported.
 * For gl2, shader support is completely defined by the context driver shader flags.
 *
 * gl2_get_fallback_shader_type(RARCH_SHADER_NONE) returns a default shader type.
 * if gl2_get_fallback_shader_type(type) != type, type was not supported.
 *
 * Returns: A supported shader type.
 *  If RARCH_SHADER_NONE is returned, no shader backend is supported.
 **/
static enum rarch_shader_type gl2_get_fallback_shader_type(enum rarch_shader_type type)
{
#if defined(HAVE_GLSL) || defined(HAVE_CG)
   int i;

   if (type != RARCH_SHADER_CG && type != RARCH_SHADER_GLSL)
   {
      type = DEFAULT_SHADER_TYPE;

      if (type != RARCH_SHADER_CG && type != RARCH_SHADER_GLSL)
         type = RARCH_SHADER_GLSL;
   }

   for (i = 0; i < 2; i++)
   {
      switch (type)
      {
         case RARCH_SHADER_CG:
#ifdef HAVE_CG
            if (video_shader_is_supported(type))
               return type;
#endif
            type = RARCH_SHADER_GLSL;
            break;

         case RARCH_SHADER_GLSL:
#ifdef HAVE_GLSL
            if (video_shader_is_supported(type))
               return type;
#endif
            type = RARCH_SHADER_CG;
            break;

         default:
            return RARCH_SHADER_NONE;
      }
   }
#endif
   return RARCH_SHADER_NONE;
}

static const shader_backend_t *gl_shader_driver_set_backend(
      enum rarch_shader_type type)
{
   enum rarch_shader_type fallback = gl2_get_fallback_shader_type(type);
   if (fallback != type)
      RARCH_ERR("[Shader driver]: Shader backend %d not supported, falling back to %d.\n", type, fallback);

   switch (fallback)
   {
#ifdef HAVE_CG
      case RARCH_SHADER_CG:
         RARCH_LOG("[Shader driver]: Using Cg shader backend.\n");
         return &gl_cg_backend;
#endif
#ifdef HAVE_GLSL
      case RARCH_SHADER_GLSL:
         RARCH_LOG("[Shader driver]: Using GLSL shader backend.\n");
         return &gl_glsl_backend;
#endif
      default:
         RARCH_LOG("[Shader driver]: No supported shader backend.\n");
         return NULL;
   }
}

static bool gl_shader_driver_init(video_shader_ctx_init_t *init)
{
   void            *tmp = NULL;
   settings_t *settings = config_get_ptr();

   if (!init->shader || !init->shader->init)
   {
      init->shader = gl_shader_driver_set_backend(init->shader_type);

      if (!init->shader)
         return false;
   }

   tmp = init->shader->init(init->data, init->path);

   if (!tmp)
      return false;

   if (string_is_equal(settings->arrays.menu_driver, "xmb")
         && init->shader->init_menu_shaders)
   {
      RARCH_LOG("Setting up menu pipeline shaders for XMB ...\n");
      init->shader->init_menu_shaders(tmp);
   }

   init->shader_data = tmp;

   return true;
}

static bool gl2_shader_init(gl2_t *gl, const gfx_ctx_driver_t *ctx_driver,
      struct retro_hw_render_callback *hwr
      )
{
   video_shader_ctx_init_t init_data;
   bool ret                          = false;
   const char *shader_path           = video_shader_get_current_shader_preset();
   enum rarch_shader_type parse_type = video_shader_parse_type(shader_path);
   enum rarch_shader_type type;

   type = gl2_get_fallback_shader_type(parse_type);

   if (type == RARCH_SHADER_NONE)
   {
      RARCH_ERR("[GL]: Couldn't find any supported shader backend! Continuing without shaders.\n");
      return true;
   }

   if (type != parse_type)
   {
      if (!string_is_empty(shader_path))
         RARCH_WARN("[GL]: Shader preset %s is using unsupported shader type %s, falling back to stock %s.\n",
            shader_path, video_shader_type_to_str(parse_type), video_shader_type_to_str(type));

      shader_path = NULL;
   }

#ifdef HAVE_GLSL
   if (type == RARCH_SHADER_GLSL)
      gl_glsl_set_context_type(gl->flags & GL2_FLAG_CORE_CONTEXT_IN_USE,
            hwr->version_major, hwr->version_minor);
#endif

   init_data.gl.core_context_enabled = (gl->flags & GL2_FLAG_CORE_CONTEXT_IN_USE) ? true : false;
   init_data.shader_type             = type;
   init_data.shader                  = NULL;
   init_data.shader_data             = NULL;
   init_data.data                    = gl;
   init_data.path                    = shader_path;

   if (gl_shader_driver_init(&init_data))
   {
      gl->shader                     = init_data.shader;
      gl->shader_data                = init_data.shader_data;
      return true;
   }

   RARCH_ERR("[GL]: Failed to initialize shader, falling back to stock.\n");

   init_data.shader                  = NULL;
   init_data.shader_data             = NULL;
   init_data.path                    = NULL;

   ret                               = gl_shader_driver_init(&init_data);

   gl->shader                        = init_data.shader;
   gl->shader_data                   = init_data.shader_data;

   return ret;
}

static uintptr_t gl2_get_current_framebuffer(void *data)
{
   gl2_t *gl = (gl2_t*)data;
   if (!gl || (!(gl->flags & GL2_FLAG_HAVE_FBO)))
      return 0;
   return gl->hw_render_fbo[(gl->tex_index + 1) % gl->textures];
}

static void gl2_set_rotation(void *data, unsigned rotation)
{
   gl2_t               *gl = (gl2_t*)data;

   if (!gl)
      return;

   gl->rotation = 90 * rotation;
   gl2_set_projection(gl, &default_ortho, true);
}

static void gl2_set_video_mode(void *data, unsigned width, unsigned height,
      bool fullscreen)
{
   gl2_t               *gl = (gl2_t*)data;
   if (gl->ctx_driver->set_video_mode)
      gl->ctx_driver->set_video_mode(gl->ctx_data,
            width, height, fullscreen);
}

static void gl2_update_input_size(gl2_t *gl, unsigned width,
      unsigned height, unsigned pitch, bool clear)
{
   float xamt, yamt;

   if ((width != gl->last_width[gl->tex_index] ||
            height != gl->last_height[gl->tex_index]) && gl->empty_buf)
   {
      /* Resolution change. Need to clear out texture. */

      gl->last_width[gl->tex_index]  = width;
      gl->last_height[gl->tex_index] = height;

      if (clear)
      {
         glPixelStorei(GL_UNPACK_ALIGNMENT,
               gl2_get_alignment(width * sizeof(uint32_t)));
#if defined(HAVE_PSGL)
         glBufferSubData(GL_TEXTURE_REFERENCE_BUFFER_SCE,
               gl->tex_w * gl->tex_h * gl->tex_index * gl->base_size,
               gl->tex_w * gl->tex_h * gl->base_size,
               gl->empty_buf);
#else
         glTexSubImage2D(GL_TEXTURE_2D,
               0, 0, 0, gl->tex_w, gl->tex_h, gl->texture_type,
               gl->texture_fmt, gl->empty_buf);
#endif
      }
   }
   /* We might have used different texture coordinates
    * last frame. Edge case if resolution changes very rapidly. */
   else if ((width !=
            gl->last_width[(gl->tex_index + gl->textures - 1) % gl->textures]) ||
         (height !=
          gl->last_height[(gl->tex_index + gl->textures - 1) % gl->textures])) { }
   else
      return;

   xamt = (float)width  / gl->tex_w;
   yamt = (float)height / gl->tex_h;
   SET_TEXTURE_COORDS(gl->tex_info.coord, xamt, yamt);
}

static void gl2_init_textures_data(gl2_t *gl)
{
   size_t i;
   for (i = 0; i < gl->textures; i++)
   {
      gl->last_width[i]  = gl->tex_w;
      gl->last_height[i] = gl->tex_h;
   }

   for (i = 0; i < gl->textures; i++)
   {
      gl->prev_info[i].tex           = gl->texture[0];
      gl->prev_info[i].input_size[0] = gl->tex_w;
      gl->prev_info[i].tex_size[0]   = gl->tex_w;
      gl->prev_info[i].input_size[1] = gl->tex_h;
      gl->prev_info[i].tex_size[1]   = gl->tex_h;
      memcpy(gl->prev_info[i].coord, tex_coords, sizeof(tex_coords));
   }
}

static void gl2_init_textures(gl2_t *gl)
{
   unsigned i;
   GLenum internal_fmt = gl->internal_fmt;
   GLenum texture_type = gl->texture_type;
   GLenum texture_fmt  = gl->texture_fmt;

#ifdef HAVE_PSGL
   if (!gl->pbo)
      glGenBuffers(1, &gl->pbo);

   glBindBuffer(GL_TEXTURE_REFERENCE_BUFFER_SCE, gl->pbo);
   glBufferData(GL_TEXTURE_REFERENCE_BUFFER_SCE,
         gl->tex_w * gl->tex_h * gl->base_size * gl->textures,
         NULL, GL_STREAM_DRAW);
#endif

#if defined(HAVE_OPENGLES) && !defined(HAVE_PSGL)
   /* GLES is picky about which format we use here.
    * Without extensions, we can *only* render to 16-bit FBOs. */

   if (     (gl->flags & GL2_FLAG_HW_RENDER_USE)
         && (gl->base_size == sizeof(uint32_t)))
   {
      if (gl_check_capability(GL_CAPS_ARGB8))
      {
         internal_fmt = GL_RGBA;
         texture_type = GL_RGBA;
         texture_fmt  = GL_UNSIGNED_BYTE;
      }
      else
      {
         RARCH_WARN("[GL]: 32-bit FBO not supported. Falling back to 16-bit.\n");
         internal_fmt = GL_RGB;
         texture_type = GL_RGB;
         texture_fmt  = GL_UNSIGNED_SHORT_5_6_5;
      }
   }
#endif

   glGenTextures(gl->textures, gl->texture);

   for (i = 0; i < gl->textures; i++)
   {
      GL2_BIND_TEXTURE(gl->texture[i], gl->wrap_mode, gl->tex_mag_filter,
            gl->tex_min_filter);

      gl2_renderchain_init_texture_reference(
            gl, (gl2_renderchain_data_t*)gl->renderchain_data,
            i, internal_fmt,
            texture_fmt, texture_type);
   }

   glBindTexture(GL_TEXTURE_2D, gl->texture[gl->tex_index]);
}

static INLINE void gl2_set_shader_viewports(gl2_t *gl)
{
   int i;
   unsigned width                = gl->video_width;
   unsigned height               = gl->video_height;

   for (i = 0; i < 2; i++)
   {
      gl->shader->use(gl, gl->shader_data, i, true);
      gl2_set_viewport(gl, width, height, false, true);
   }
}

static void gl2_set_texture_frame(void *data,
      const void *frame, bool rgb32, unsigned width, unsigned height,
      float alpha)
{
   settings_t *settings            = config_get_ptr();
   enum texture_filter_type
      menu_filter                  = settings->bools.menu_linear_filter
      ? TEXTURE_FILTER_LINEAR
      : TEXTURE_FILTER_NEAREST;
   unsigned base_size              = rgb32 ? sizeof(uint32_t) : sizeof(uint16_t);
   gl2_t *gl                       = (gl2_t*)data;
   if (!gl)
      return;

   if (gl->flags & GL2_FLAG_SHARED_CONTEXT_USE)
      gl->ctx_driver->bind_hw_render(gl->ctx_data, false);

   if (!gl->menu_texture)
      glGenTextures(1, &gl->menu_texture);

   gl_load_texture_data(gl->menu_texture,
         RARCH_WRAP_EDGE, menu_filter,
         gl2_get_alignment(width * base_size),
         width, height, frame,
         base_size);

   gl->menu_texture_alpha = alpha;
   glBindTexture(GL_TEXTURE_2D, gl->texture[gl->tex_index]);

   if (gl->flags & GL2_FLAG_SHARED_CONTEXT_USE)
      gl->ctx_driver->bind_hw_render(gl->ctx_data, true);
}

static void gl2_set_texture_enable(void *data, bool state, bool full_screen)
{
   gl2_t *gl                    = (gl2_t*)data;

   if (!gl)
      return;

   if (state)
      gl->flags                |=  GL2_FLAG_MENU_TEXTURE_ENABLE;
   else
      gl->flags                &= ~GL2_FLAG_MENU_TEXTURE_ENABLE;
   if (full_screen)
      gl->flags                |=  GL2_FLAG_MENU_TEXTURE_FULLSCREEN;
   else
      gl->flags                &= ~GL2_FLAG_MENU_TEXTURE_FULLSCREEN;
}

static void gl2_render_osd_background(gl2_t *gl, const char *msg)
{
   video_coords_t coords;
   struct uniform_info uniform_param;
   float colors[4];
   const unsigned
      vertices_total       = 6;
   float *dummy            = (float*)calloc(4 * vertices_total, sizeof(float));
   float *verts            = (float*)malloc(2 * vertices_total * sizeof(float));
   settings_t *settings    = config_get_ptr();
   float video_font_size   = settings->floats.video_font_size;
   int msg_width           =
      font_driver_get_message_width(NULL, msg, strlen(msg), 1.0f);

   /* shader driver expects vertex coords as 0..1 */
   float x                 = settings->floats.video_msg_pos_x;
   float y                 = settings->floats.video_msg_pos_y;
   float width             = msg_width / (float)gl->video_width;
   float height            = video_font_size / (float)gl->video_height;
   float x2                = 0.005f; /* extend background around text */
   float y2                = 0.005f;

   x                      -= x2;
   y                      -= y2;
   width                  += x2;
   height                 += y2;

   colors[0]               = settings->uints.video_msg_bgcolor_red / 255.0f;
   colors[1]               = settings->uints.video_msg_bgcolor_green / 255.0f;
   colors[2]               = settings->uints.video_msg_bgcolor_blue / 255.0f;
   colors[3]               = settings->floats.video_msg_bgcolor_opacity;

   /* triangle 1 */
   verts[0]                = x;
   verts[1]                = y; /* bottom-left */

   verts[2]                = x;
   verts[3]                = y + height; /* top-left */

   verts[4]                = x + width;
   verts[5]                = y + height; /* top-right */

   /* triangle 2 */
   verts[6]                = x;
   verts[7]                = y; /* bottom-left */

   verts[8]                = x + width;
   verts[9]                = y + height; /* top-right */

   verts[10]               = x + width;
   verts[11]               = y; /* bottom-right */

   coords.color            = dummy;
   coords.vertex           = verts;
   coords.tex_coord        = dummy;
   coords.lut_tex_coord    = dummy;
   coords.vertices         = vertices_total;

   gl2_set_viewport(gl,
         gl->video_width,
         gl->video_height, true, false);

   gl->shader->use(gl, gl->shader_data,
         VIDEO_SHADER_STOCK_BLEND, true);

   gl->shader->set_coords(gl->shader_data, &coords);

   glEnable(GL_BLEND);
   glBlendFunc(GL_SRC_ALPHA, GL_ONE_MINUS_SRC_ALPHA);
   glBlendEquation(GL_FUNC_ADD);

   gl->shader->set_mvp(gl->shader_data, &gl->mvp_no_rot);

   uniform_param.type              = UNIFORM_4F;
   uniform_param.enabled           = true;
   uniform_param.location          = 0;
   uniform_param.count             = 0;

   uniform_param.lookup.type       = SHADER_PROGRAM_FRAGMENT;
   uniform_param.lookup.ident      = "bgcolor";
   uniform_param.lookup.idx        = VIDEO_SHADER_STOCK_BLEND;
   uniform_param.lookup.add_prefix = true;
   uniform_param.lookup.enable     = true;

   uniform_param.result.f.v0       = colors[0];
   uniform_param.result.f.v1       = colors[1];
   uniform_param.result.f.v2       = colors[2];
   uniform_param.result.f.v3       = colors[3];

   gl->shader->set_uniform_parameter(gl->shader_data,
         &uniform_param, NULL);

   glDrawArrays(GL_TRIANGLES, 0, coords.vertices);

   /* reset uniform back to zero so it is not used for anything else */
   uniform_param.result.f.v0       = 0.0f;
   uniform_param.result.f.v1       = 0.0f;
   uniform_param.result.f.v2       = 0.0f;
   uniform_param.result.f.v3       = 0.0f;

   gl->shader->set_uniform_parameter(gl->shader_data,
         &uniform_param, NULL);

   free(dummy);
   free(verts);

   gl2_set_viewport(gl,
         gl->video_width,
         gl->video_height, false, true);
}

static void gl2_show_mouse(void *data, bool state)
{
   gl2_t                            *gl = (gl2_t*)data;

   if (gl && gl->ctx_driver->show_mouse)
      gl->ctx_driver->show_mouse(gl->ctx_data, state);
}

static struct video_shader *gl2_get_current_shader(void *data)
{
   gl2_t                            *gl = (gl2_t*)data;

   if (!gl)
      return NULL;

   return gl->shader->get_current_shader(gl->shader_data);
}

#if defined(HAVE_MENU)
static INLINE void gl2_draw_texture(gl2_t *gl)
{
   GLfloat color[16];
   unsigned width         = gl->video_width;
   unsigned height        = gl->video_height;

   color[ 0]              = 1.0f;
   color[ 1]              = 1.0f;
   color[ 2]              = 1.0f;
   color[ 3]              = gl->menu_texture_alpha;
   color[ 4]              = 1.0f;
   color[ 5]              = 1.0f;
   color[ 6]              = 1.0f;
   color[ 7]              = gl->menu_texture_alpha;
   color[ 8]              = 1.0f;
   color[ 9]              = 1.0f;
   color[10]              = 1.0f;
   color[11]              = gl->menu_texture_alpha;
   color[12]              = 1.0f;
   color[13]              = 1.0f;
   color[14]              = 1.0f;
   color[15]              = gl->menu_texture_alpha;

   gl->coords.vertex      = vertexes_flipped;
   gl->coords.tex_coord   = tex_coords;
   gl->coords.color       = color;

   glBindTexture(GL_TEXTURE_2D, gl->menu_texture);

   gl->shader->use(gl,
         gl->shader_data, VIDEO_SHADER_STOCK_BLEND, true);

   gl->coords.vertices    = 4;

   gl->shader->set_coords(gl->shader_data, &gl->coords);
   gl->shader->set_mvp(gl->shader_data, &gl->mvp_no_rot);

   glEnable(GL_BLEND);

   if (gl->flags & GL2_FLAG_MENU_TEXTURE_FULLSCREEN)
   {
      glViewport(0, 0, width, height);
      glDrawArrays(GL_TRIANGLE_STRIP, 0, 4);
      glViewport(gl->vp.x, gl->vp.y, gl->vp.width, gl->vp.height);
   }
   else
      glDrawArrays(GL_TRIANGLE_STRIP, 0, 4);

   glDisable(GL_BLEND);

   gl->coords.vertex      = gl->vertex_ptr;
   gl->coords.tex_coord   = gl->tex_info.coord;
   gl->coords.color       = gl->white_color_ptr;
}
#endif

static void gl2_pbo_async_readback(gl2_t *gl)
{
#ifdef HAVE_OPENGLES
   GLenum fmt  = GL_RGBA;
   GLenum type = GL_UNSIGNED_BYTE;
#else
   GLenum fmt  = GL_BGRA;
   GLenum type = GL_UNSIGNED_INT_8_8_8_8_REV;
#endif

   gl2_renderchain_bind_pbo(
         gl->pbo_readback[gl->pbo_readback_index++]);
   gl->pbo_readback_index &= 3;

   /* 4 frames back, we can readback. */
   gl->pbo_readback_valid[gl->pbo_readback_index] = true;

   gl2_renderchain_readback(gl, gl->renderchain_data,
         gl2_get_alignment(gl->vp.width * sizeof(uint32_t)),
         fmt, type, NULL);
   gl2_renderchain_unbind_pbo();
}

static bool gl2_frame(void *data, const void *frame,
      unsigned frame_width, unsigned frame_height,
      uint64_t frame_count,
      unsigned pitch, const char *msg,
      video_frame_info_t *video_info)
{
   video_shader_ctx_params_t params;
   struct video_tex_info feedback_info;
   gl2_t                            *gl = (gl2_t*)data;
   gl2_renderchain_data_t       *chain = (gl2_renderchain_data_t*)gl->renderchain_data;
   unsigned width                      = gl->video_width;
   unsigned height                     = gl->video_height;
   bool use_rgba                       = (video_info->video_st_flags & VIDEO_FLAG_USE_RGBA) ? true : false;
   bool statistics_show                = video_info->statistics_show;
   bool msg_bgcolor_enable             = video_info->msg_bgcolor_enable;
   int bfi_light_frames;
   unsigned n;
   bool input_driver_nonblock_state    = video_info->input_driver_nonblock_state;
   bool hard_sync                      = video_info->hard_sync;
   unsigned hard_sync_frames           = video_info->hard_sync_frames;
   struct font_params *osd_params      = (struct font_params*)
      &video_info->osd_stat_params;
   const char *stat_text               = video_info->stat_text;
#ifdef HAVE_MENU
   bool menu_is_alive                  = (video_info->menu_st_flags & MENU_ST_FLAG_ALIVE) ? true : false;
#endif
#ifdef HAVE_GFX_WIDGETS
   bool widgets_active                 = video_info->widgets_active;
#endif
   bool overlay_behind_menu            = video_info->overlay_behind_menu;

   if (!gl)
      return false;

   if (gl->flags & GL2_FLAG_SHARED_CONTEXT_USE)
      gl->ctx_driver->bind_hw_render(gl->ctx_data, false);

#ifndef HAVE_OPENGLES
   if (gl->flags & GL2_FLAG_CORE_CONTEXT_IN_USE)
      glBindVertexArray(chain->vao);
#endif

   gl->shader->use(gl, gl->shader_data, 1, true);

#ifdef IOS
   /* Apparently the viewport is lost each frame, thanks Apple. */
   gl2_set_viewport(gl, width, height, false, true);
#endif

   /* Render to texture in first pass. */
   if (gl->flags & GL2_FLAG_FBO_INITED)
   {
      gl2_renderchain_recompute_pass_sizes(
            gl, chain,
            frame_width, frame_height,
            gl->vp_out_width, gl->vp_out_height);

      gl2_renderchain_start_render(gl, chain);
   }

   if (gl->flags & GL2_FLAG_SHOULD_RESIZE)
   {
      if (gl->ctx_driver->set_resize)
         gl->ctx_driver->set_resize(gl->ctx_data,
            width, height);
      gl->flags &= ~GL2_FLAG_SHOULD_RESIZE;

      if (gl->flags & GL2_FLAG_FBO_INITED)
      {
         /* On resize, we might have to recreate our FBOs
          * due to "Viewport" scale, and set a new viewport. */
         size_t i;
         /* Check if we have to recreate our FBO textures. */
         for (i = 0; i < (size_t)chain->fbo_pass; i++)
         {
            struct video_fbo_rect *fbo_rect = &gl->fbo_rect[i];
            if (fbo_rect)
            {
               unsigned img_width   = fbo_rect->max_img_width;
               unsigned img_height  = fbo_rect->max_img_height;

               if (     (img_width  > fbo_rect->width)
                     || (img_height > fbo_rect->height))
               {
                  /* Check proactively since we might suddently
                   * get sizes of tex_w width or tex_h height. */
                  unsigned max                    = img_width > img_height ? img_width : img_height;
                  unsigned pow2_size              = next_pow2(max);
                  bool update_feedback            = (gl->flags & GL2_FLAG_FBO_FEEDBACK_ENABLE)
                     && (unsigned)i == gl->fbo_feedback_pass;

                  fbo_rect->width                 = pow2_size;
                  fbo_rect->height                = pow2_size;

                  gl2_recreate_fbo(fbo_rect, chain->fbo[i], &chain->fbo_texture[i]);

                  /* Update feedback texture in-place so we avoid having to
                   * juggle two different fbo_rect structs since they get updated here. */
                  if (update_feedback)
                  {
                     if (gl2_recreate_fbo(fbo_rect, gl->fbo_feedback,
                              &gl->fbo_feedback_texture))
                     {
                        /* Make sure the feedback textures are cleared
                         * so we don't feedback noise. */
                        glClearColor(0.0f, 0.0f, 0.0f, 0.0f);
                        glClear(GL_COLOR_BUFFER_BIT);
                     }
                  }

                  RARCH_LOG("[GL]: Recreating FBO texture #%d: %ux%u.\n",
                        i, fbo_rect->width, fbo_rect->height);
               }
            }
         }

         /* Go back to what we're supposed to do,
          * render to FBO #0. */
         gl2_renderchain_start_render(gl, chain);
      }
      else
         gl2_set_viewport(gl, width, height, false, true);
   }

   if (frame)
      gl->tex_index = ((gl->tex_index + 1) % gl->textures);

   glBindTexture(GL_TEXTURE_2D, gl->texture[gl->tex_index]);

   /* Can be NULL for frame dupe / NULL render. */
   if (frame)
   {
      if (!(gl->flags & GL2_FLAG_HW_RENDER_FBO_INIT))
      {
         gl2_update_input_size(gl, frame_width, frame_height, pitch, true);

         gl2_renderchain_copy_frame(gl, chain, use_rgba,
               frame, frame_width, frame_height, pitch);
      }

      /* No point regenerating mipmaps
       * if there are no new frames. */
      if (     (gl->flags & GL2_FLAG_TEXTURE_MIPMAP)
            && (gl->flags & GL2_FLAG_HAVE_MIPMAP))
         glGenerateMipmap(GL_TEXTURE_2D);
   }

   /* Have to reset rendering state which libretro core
    * could easily have overridden. */
   if (gl->flags & GL2_FLAG_HW_RENDER_FBO_INIT)
   {
      gl2_update_input_size(gl, frame_width, frame_height, pitch, false);
      if (!(gl->flags & GL2_FLAG_FBO_INITED))
      {
         gl2_renderchain_bind_backbuffer();
         gl2_set_viewport(gl, width, height, false, true);
      }

      gl2_renderchain_restore_default_state(gl);

      glDisable(GL_STENCIL_TEST);
      glDisable(GL_BLEND);
      glBlendFunc(GL_SRC_ALPHA, GL_ONE_MINUS_SRC_ALPHA);
      glBlendEquation(GL_FUNC_ADD);
      glClearColor(0.0f, 0.0f, 0.0f, 1.0f);
   }

   gl->tex_info.tex           = gl->texture[gl->tex_index];
   gl->tex_info.input_size[0] = frame_width;
   gl->tex_info.input_size[1] = frame_height;
   gl->tex_info.tex_size[0]   = gl->tex_w;
   gl->tex_info.tex_size[1]   = gl->tex_h;

   feedback_info              = gl->tex_info;

   if (gl->flags & GL2_FLAG_FBO_FEEDBACK_ENABLE)
   {
      const struct video_fbo_rect
         *rect                        = &gl->fbo_rect[gl->fbo_feedback_pass];
      GLfloat xamt                    = (GLfloat)rect->img_width / rect->width;
      GLfloat yamt                    = (GLfloat)rect->img_height / rect->height;

      feedback_info.tex               = gl->fbo_feedback_texture;
      feedback_info.input_size[0]     = rect->img_width;
      feedback_info.input_size[1]     = rect->img_height;
      feedback_info.tex_size[0]       = rect->width;
      feedback_info.tex_size[1]       = rect->height;

      SET_TEXTURE_COORDS(feedback_info.coord, xamt, yamt);
   }

   glClear(GL_COLOR_BUFFER_BIT);

   params.data          = gl;
   params.width         = frame_width;
   params.height        = frame_height;
   params.tex_width     = gl->tex_w;
   params.tex_height    = gl->tex_h;
   params.out_width     = gl->vp.width;
   params.out_height    = gl->vp.height;
   params.frame_counter = (unsigned int)frame_count;
   params.info          = &gl->tex_info;
   params.prev_info     = gl->prev_info;
   params.feedback_info = &feedback_info;
   params.fbo_info      = NULL;
   params.fbo_info_cnt  = 0;

   gl->shader->set_params(&params, gl->shader_data);

   gl->coords.vertices  = 4;

   gl->shader->set_coords(gl->shader_data, &gl->coords);
   gl->shader->set_mvp(gl->shader_data, &gl->mvp);

   glDrawArrays(GL_TRIANGLE_STRIP, 0, 4);

   if (gl->flags & GL2_FLAG_FBO_INITED)
      gl2_renderchain_render(gl,
            chain,
            frame_count, &gl->tex_info, &feedback_info);

   /* Set prev textures. */
   gl2_renderchain_bind_prev_texture(gl,
         chain, &gl->tex_info);

#ifdef HAVE_OVERLAY
   if ((gl->flags & GL2_FLAG_OVERLAY_ENABLE) && overlay_behind_menu)
      gl2_render_overlay(gl);
#endif

#if defined(HAVE_MENU)
   if (gl->flags & GL2_FLAG_MENU_TEXTURE_ENABLE)
   {
      menu_driver_frame(menu_is_alive, video_info);

      if (gl->menu_texture)
         gl2_draw_texture(gl);
   }
   else if (statistics_show)
   {
      if (osd_params)
         font_driver_render_msg(gl, stat_text,
               (const struct font_params*)osd_params, NULL);
   }
#endif

#ifdef HAVE_OVERLAY
   if ((gl->flags & GL2_FLAG_OVERLAY_ENABLE) && !overlay_behind_menu)
      gl2_render_overlay(gl);
#endif

#ifdef HAVE_GFX_WIDGETS
   if (widgets_active)
      gfx_widgets_frame(video_info);
#endif

   if (!string_is_empty(msg))
   {
      if (msg_bgcolor_enable)
         gl2_render_osd_background(gl, msg);
      font_driver_render_msg(gl, msg, NULL, NULL);
   }

   if (gl->ctx_driver->update_window_title)
      gl->ctx_driver->update_window_title(gl->ctx_data);

   /* Reset state which could easily mess up libretro core. */
   if (gl->flags & GL2_FLAG_HW_RENDER_FBO_INIT)
   {
      gl->shader->use(gl, gl->shader_data, 0, true);
      glBindTexture(GL_TEXTURE_2D, 0);
   }

   /* Screenshots. */
   if (gl->readback_buffer_screenshot)
      gl2_renderchain_readback(gl,
            chain,
            4, GL_RGBA, GL_UNSIGNED_BYTE,
            gl->readback_buffer_screenshot);

   /* Don't readback if we're in menu mode. */
   else if (gl->flags & GL2_FLAG_PBO_READBACK_ENABLE)
#ifdef HAVE_MENU
         /* Don't readback if we're in menu mode. */
         if (!(gl->flags & GL2_FLAG_MENU_TEXTURE_ENABLE))
#endif
            gl2_pbo_async_readback(gl);

    if (gl->ctx_driver->swap_buffers)
        gl->ctx_driver->swap_buffers(gl->ctx_data);

 /* Emscripten has to do black frame insertion in its main loop */
#ifndef EMSCRIPTEN
   /* Disable BFI during fast forward, slow-motion,
    * and pause to prevent flicker. */
   if (
         video_info->black_frame_insertion
         && !video_info->input_driver_nonblock_state
         && !video_info->runloop_is_slowmotion
         && !video_info->runloop_is_paused
         && !(gl->flags & GL2_FLAG_MENU_TEXTURE_ENABLE))
   {

      if (video_info->bfi_dark_frames > video_info->black_frame_insertion)
      video_info->bfi_dark_frames = video_info->black_frame_insertion;

      /* BFI now handles variable strobe strength, like on-off-off, vs on-on-off for 180hz.
         This needs to be done with duping frames instead of increased swap intervals for
         a couple reasons. Swap interval caps out at 4 in most all apis as of coding,
         and seems to be flat ignored >1 at least in modern Windows for some older APIs. */
      bfi_light_frames = video_info->black_frame_insertion - video_info->bfi_dark_frames;
      if (bfi_light_frames > 0 && !(gl->flags & GL2_FLAG_FRAME_DUPE_LOCK))
      {
         gl->flags |= GL2_FLAG_FRAME_DUPE_LOCK;

         while (bfi_light_frames > 0)
         {
            if (!(gl2_frame(gl, NULL, 0, 0, frame_count, 0, msg, video_info)))
            {
               gl->flags &= ~GL2_FLAG_FRAME_DUPE_LOCK;
               return false;
            }
            --bfi_light_frames;
         }
         gl->flags &= ~GL2_FLAG_FRAME_DUPE_LOCK;
      }

      for (n = 0; n < video_info->bfi_dark_frames; ++n)
      {
         if (!(gl->flags & GL2_FLAG_FRAME_DUPE_LOCK))
         {
            glClearColor(0.0f, 0.0f, 0.0f, 1.0f);
            glClear(GL_COLOR_BUFFER_BIT);

            if (gl->ctx_driver->swap_buffers)
               gl->ctx_driver->swap_buffers(gl->ctx_data);
         }
      }
   }
#endif

   /* check if we are fast forwarding or in menu,
    * if we are ignore hard sync */
   if (     (gl->flags & GL2_FLAG_HAVE_SYNC)
         &&  hard_sync
         &&  !input_driver_nonblock_state
         )
   {
      glClear(GL_COLOR_BUFFER_BIT);

      gl2_renderchain_fence_iterate(gl, chain,
            hard_sync_frames);
   }

#ifndef HAVE_OPENGLES
   if (gl->flags & GL2_FLAG_CORE_CONTEXT_IN_USE)
      glBindVertexArray(0);
#endif
   if (gl->flags & GL2_FLAG_SHARED_CONTEXT_USE)
      gl->ctx_driver->bind_hw_render(gl->ctx_data, true);
   return true;
}

static void gl2_destroy_resources(gl2_t *gl)
{
   if (gl)
   {
      if (gl->empty_buf)
         free(gl->empty_buf);
      if (gl->conv_buffer)
         free(gl->conv_buffer);
      free(gl);
   }

   gl_query_core_context_unset();
}

static void gl2_deinit_chain(gl2_t *gl)
{
   if (!gl)
      return;

   if (gl->renderchain_data)
      free(gl->renderchain_data);
   gl->renderchain_data   = NULL;
}

static void gl2_free(void *data)
{
   gl2_t *gl = (gl2_t*)data;
   if (!gl)
      return;

   if (gl->flags & GL2_FLAG_SHARED_CONTEXT_USE)
      gl->ctx_driver->bind_hw_render(gl->ctx_data, false);

   if (gl->flags & GL2_FLAG_HAVE_SYNC)
      gl2_renderchain_fence_free(gl,
            (gl2_renderchain_data_t*)
            gl->renderchain_data);

   font_driver_free_osd();

   gl->shader->deinit(gl->shader_data);

   glDeleteTextures(gl->textures, gl->texture);

#if defined(HAVE_MENU)
   if (gl->menu_texture)
      glDeleteTextures(1, &gl->menu_texture);
#endif

#ifdef HAVE_OVERLAY
   gl2_free_overlay(gl);
#endif

#if defined(HAVE_PSGL)
   glBindBuffer(GL_TEXTURE_REFERENCE_BUFFER_SCE, 0);
   glDeleteBuffers(1, &gl->pbo);
#endif

   scaler_ctx_gen_reset(&gl->scaler);

   if (gl->flags & GL2_FLAG_PBO_READBACK_ENABLE)
   {
      glDeleteBuffers(4, gl->pbo_readback);
      scaler_ctx_gen_reset(&gl->pbo_readback_scaler);
   }

#ifndef HAVE_OPENGLES
   if (gl->flags & GL2_FLAG_CORE_CONTEXT_IN_USE)
   {
      gl2_renderchain_data_t *chain = (gl2_renderchain_data_t*)
         gl->renderchain_data;

      glBindVertexArray(0);
      glDeleteVertexArrays(1, &chain->vao);
   }
#endif

   gl2_renderchain_deinit_fbo(gl, (gl2_renderchain_data_t*)gl->renderchain_data);
   gl2_renderchain_deinit_hw_render(gl, (gl2_renderchain_data_t*)gl->renderchain_data);
   gl2_deinit_chain(gl);

   if (gl->ctx_driver && gl->ctx_driver->destroy)
      gl->ctx_driver->destroy(gl->ctx_data);
   video_context_driver_free();

   gl2_destroy_resources(gl);
}

static void gl2_set_nonblock_state(
      void *data, bool state,
      bool adaptive_vsync_enabled,
      unsigned swap_interval)
{
   gl2_t             *gl        = (gl2_t*)data;

   if (!gl)
      return;

   if (gl->flags & GL2_FLAG_SHARED_CONTEXT_USE)
      gl->ctx_driver->bind_hw_render(gl->ctx_data, false);

   if (gl->ctx_driver->swap_interval)
   {
      int interval              = 0;
      if (!state)
         interval               = swap_interval;
      if (interval == 1 && adaptive_vsync_enabled)
         interval = -1;
      gl->ctx_driver->swap_interval(gl->ctx_data, interval);
   }

   if (gl->flags & GL2_FLAG_SHARED_CONTEXT_USE)
      gl->ctx_driver->bind_hw_render(gl->ctx_data, true);
}

static bool gl2_resolve_extensions(gl2_t *gl, const char *context_ident, const video_info_t *video)
{
   /* GL2_FLAG_HAVE_ES2_COMPAT  - GL_RGB565 internal format support.
    *                             Even though ES2 support is claimed, the format
    *                             is not supported on older ATI catalyst drivers.
    *
    *                             The speed gain from using GL_RGB565 is worth
    *                             adding some workarounds for.
    *
    * GL2_FLAG_HAVE_SYNC         - Use ARB_sync to reduce latency.
    */
   if (gl_check_capability(GL_CAPS_MIPMAP))
      gl->flags                 |=  GL2_FLAG_HAVE_MIPMAP;
   if (gl_check_capability(GL_CAPS_ES2_COMPAT))
      gl->flags                 |=  GL2_FLAG_HAVE_ES2_COMPAT;
   else
      gl->flags                 &= ~GL2_FLAG_HAVE_ES2_COMPAT;

   if (gl_check_capability(GL_CAPS_UNPACK_ROW_LENGTH))
      gl->flags                 |=  GL2_FLAG_HAVE_UNPACK_ROW_LENGTH;
   else
      gl->flags                 &= ~GL2_FLAG_HAVE_UNPACK_ROW_LENGTH;

   if (gl_check_capability(GL_CAPS_SYNC))
   {
      settings_t *settings       = config_get_ptr();
      bool video_hard_sync       = settings->bools.video_hard_sync;

      gl->flags                 |=  GL2_FLAG_HAVE_SYNC;
      if (video_hard_sync)
         RARCH_LOG("[GL]: Using ARB_sync to reduce latency.\n");
   }
   else
      gl->flags                 &= ~GL2_FLAG_HAVE_SYNC;

   video_driver_unset_rgba();

   gl2_renderchain_resolve_extensions(gl,
         (gl2_renderchain_data_t*)gl->renderchain_data,
         context_ident, video);

#if defined(HAVE_OPENGLES) && !defined(HAVE_PSGL)
   if (!gl_check_capability(GL_CAPS_BGRA8888))
   {
      video_driver_set_rgba();
      RARCH_WARN("[GL]: GLES implementation does not have BGRA8888 extension.\n"
                 "[GL]: 32-bit path will require conversion.\n");
   }
   /* TODO/FIXME - No extensions for float FBO currently. */
#endif

#ifdef GL_DEBUG
   /* Useful for debugging, but kinda obnoxious otherwise. */
   RARCH_LOG("[GL]: Supported extensions:\n");

   if (gl->flags & GL2_FLAG_CORE_CONTEXT_IN_USE)
   {
#ifdef GL_NUM_EXTENSIONS
      GLint i;
      GLint exts = 0;
      glGetIntegerv(GL_NUM_EXTENSIONS, &exts);
      for (i = 0; i < exts; i++)
      {
         const char *ext = (const char*)glGetStringi(GL_EXTENSIONS, i);
         if (ext)
            RARCH_LOG("\t%s\n", ext);
      }
#endif
   }
   else
   {
      const char *ext = (const char*)glGetString(GL_EXTENSIONS);

      if (ext)
      {
         size_t i;
         struct string_list  list = {0};

         string_list_initialize(&list);
         string_split_noalloc(&list, ext, " ");

         for (i = 0; i < list.size; i++)
            RARCH_LOG("\t%s\n", list.elems[i].data);
         string_list_deinitialize(&list);
      }
   }
#endif

   return true;
}

static INLINE void gl2_set_texture_fmts(gl2_t *gl, bool rgb32)
{
   gl->internal_fmt       = RARCH_GL_INTERNAL_FORMAT16;
   gl->texture_type       = RARCH_GL_TEXTURE_TYPE16;
   gl->texture_fmt        = RARCH_GL_FORMAT16;
   gl->base_size          = sizeof(uint16_t);

   if (rgb32)
   {
      bool use_rgba       = video_driver_supports_rgba();

      gl->internal_fmt    = RARCH_GL_INTERNAL_FORMAT32;
      gl->texture_type    = RARCH_GL_TEXTURE_TYPE32;
      gl->texture_fmt     = RARCH_GL_FORMAT32;
      gl->base_size       = sizeof(uint32_t);

      if (use_rgba)
      {
         gl->internal_fmt = GL_RGBA;
         gl->texture_type = GL_RGBA;
      }
   }
#ifndef HAVE_OPENGLES
   else if (gl->flags & GL2_FLAG_HAVE_ES2_COMPAT)
   {
      RARCH_LOG("[GL]: Using GL_RGB565 for texture uploads.\n");
      gl->internal_fmt    = RARCH_GL_INTERNAL_FORMAT16_565;
      gl->texture_type    = RARCH_GL_TEXTURE_TYPE16_565;
      gl->texture_fmt     = RARCH_GL_FORMAT16_565;
   }
#endif
}

static bool gl2_init_pbo_readback(gl2_t *gl)
{
#if !defined(HAVE_OPENGLES2) && !defined(HAVE_PSGL)
   int i;

   glGenBuffers(4, gl->pbo_readback);

   for (i = 0; i < 4; i++)
   {
      gl2_renderchain_bind_pbo(gl->pbo_readback[i]);
      gl2_renderchain_init_pbo(gl->vp.width *
            gl->vp.height * sizeof(uint32_t), NULL);
   }
   gl2_renderchain_unbind_pbo();

#ifndef HAVE_OPENGLES3
   {
      struct scaler_ctx *scaler = &gl->pbo_readback_scaler;
      scaler->in_width          = gl->vp.width;
      scaler->in_height         = gl->vp.height;
      scaler->out_width         = gl->vp.width;
      scaler->out_height        = gl->vp.height;
      scaler->in_stride         = gl->vp.width * sizeof(uint32_t);
      scaler->out_stride        = gl->vp.width * 3;
      scaler->in_fmt            = SCALER_FMT_ARGB8888;
      scaler->out_fmt           = SCALER_FMT_BGR24;
      scaler->scaler_type       = SCALER_TYPE_POINT;

      if (!scaler_ctx_gen_filter(scaler))
      {
         gl->flags             &= ~GL2_FLAG_PBO_READBACK_ENABLE;
         RARCH_ERR("[GL]: Failed to initialize pixel conversion for PBO.\n");
         glDeleteBuffers(4, gl->pbo_readback);
         return false;
      }
   }
#endif

   return true;
#else
   /* If none of these are bound, we have to assume
    * we are not going to use PBOs */
   return false;
#endif
}

static const gfx_ctx_driver_t *gl2_get_context(gl2_t *gl)
{
   const gfx_ctx_driver_t *gfx_ctx      = NULL;
   void                      *ctx_data  = NULL;
   settings_t                 *settings = config_get_ptr();
   struct retro_hw_render_callback *hwr = video_driver_get_hw_context();
   unsigned major                       = hwr->version_major;
   unsigned minor                       = hwr->version_minor;
   bool video_shared_context            = settings->bools.video_shared_context;
#ifdef HAVE_OPENGLES
   enum gfx_ctx_api api                 = GFX_CTX_OPENGL_ES_API;
   if (hwr->context_type == RETRO_HW_CONTEXT_OPENGLES3)
   {
      major                             = 3;
      minor                             = 0;
   }
   else
   {
      major                             = 2;
      minor                             = 0;
   }
#else
   enum gfx_ctx_api api                 = GFX_CTX_OPENGL_API;
#endif
   if (video_shared_context
      && (hwr->context_type != RETRO_HW_CONTEXT_NONE))
      gl->flags                        |=  GL2_FLAG_SHARED_CONTEXT_USE;
   else
      gl->flags                        &= ~GL2_FLAG_SHARED_CONTEXT_USE;

   if (     (runloop_get_flags() & RUNLOOP_FLAG_CORE_SET_SHARED_CONTEXT)
         && (hwr->context_type != RETRO_HW_CONTEXT_NONE))
      gl->flags                        |=  GL2_FLAG_SHARED_CONTEXT_USE;

   gfx_ctx = video_context_driver_init_first(gl,
         settings->arrays.video_context_driver,
         api, major, minor,
         (gl->flags & GL2_FLAG_SHARED_CONTEXT_USE) ? true : false,
         &ctx_data);

   if (ctx_data)
      gl->ctx_data = ctx_data;

   return gfx_ctx;
}

#ifdef GL_DEBUG
#ifdef HAVE_GL_DEBUG_ES
#define DEBUG_CALLBACK_TYPE GL_APIENTRY

#define GL_DEBUG_SOURCE_API GL_DEBUG_SOURCE_API_KHR
#define GL_DEBUG_SOURCE_WINDOW_SYSTEM GL_DEBUG_SOURCE_WINDOW_SYSTEM_KHR
#define GL_DEBUG_SOURCE_SHADER_COMPILER GL_DEBUG_SOURCE_SHADER_COMPILER_KHR
#define GL_DEBUG_SOURCE_THIRD_PARTY GL_DEBUG_SOURCE_THIRD_PARTY_KHR
#define GL_DEBUG_SOURCE_APPLICATION GL_DEBUG_SOURCE_APPLICATION_KHR
#define GL_DEBUG_SOURCE_OTHER GL_DEBUG_SOURCE_OTHER_KHR
#define GL_DEBUG_TYPE_ERROR GL_DEBUG_TYPE_ERROR_KHR
#define GL_DEBUG_TYPE_DEPRECATED_BEHAVIOR GL_DEBUG_TYPE_DEPRECATED_BEHAVIOR_KHR
#define GL_DEBUG_TYPE_UNDEFINED_BEHAVIOR GL_DEBUG_TYPE_UNDEFINED_BEHAVIOR_KHR
#define GL_DEBUG_TYPE_PORTABILITY GL_DEBUG_TYPE_PORTABILITY_KHR
#define GL_DEBUG_TYPE_PERFORMANCE GL_DEBUG_TYPE_PERFORMANCE_KHR
#define GL_DEBUG_TYPE_MARKER GL_DEBUG_TYPE_MARKER_KHR
#define GL_DEBUG_TYPE_PUSH_GROUP GL_DEBUG_TYPE_PUSH_GROUP_KHR
#define GL_DEBUG_TYPE_POP_GROUP GL_DEBUG_TYPE_POP_GROUP_KHR
#define GL_DEBUG_TYPE_OTHER GL_DEBUG_TYPE_OTHER_KHR
#define GL_DEBUG_SEVERITY_HIGH GL_DEBUG_SEVERITY_HIGH_KHR
#define GL_DEBUG_SEVERITY_MEDIUM GL_DEBUG_SEVERITY_MEDIUM_KHR
#define GL_DEBUG_SEVERITY_LOW GL_DEBUG_SEVERITY_LOW_KHR
#else
#define DEBUG_CALLBACK_TYPE APIENTRY
#endif

static void DEBUG_CALLBACK_TYPE gl2_debug_cb(GLenum source, GLenum type,
      GLuint id, GLenum severity, GLsizei length,
      const GLchar *message, void *userParam)
{
   const char      *src = NULL;
   const char *typestr  = NULL;

   switch (source)
   {
      case GL_DEBUG_SOURCE_API:
         src = "API";
         break;
      case GL_DEBUG_SOURCE_WINDOW_SYSTEM:
         src = "Window system";
         break;
      case GL_DEBUG_SOURCE_SHADER_COMPILER:
         src = "Shader compiler";
         break;
      case GL_DEBUG_SOURCE_THIRD_PARTY:
         src = "3rd party";
         break;
      case GL_DEBUG_SOURCE_APPLICATION:
         src = "Application";
         break;
      case GL_DEBUG_SOURCE_OTHER:
         src = "Other";
         break;
      default:
         src = "Unknown";
         break;
   }

   switch (type)
   {
      case GL_DEBUG_TYPE_ERROR:
         typestr = "Error";
         break;
      case GL_DEBUG_TYPE_DEPRECATED_BEHAVIOR:
         typestr = "Deprecated behavior";
         break;
      case GL_DEBUG_TYPE_UNDEFINED_BEHAVIOR:
         typestr = "Undefined behavior";
         break;
      case GL_DEBUG_TYPE_PORTABILITY:
         typestr = "Portability";
         break;
      case GL_DEBUG_TYPE_PERFORMANCE:
         typestr = "Performance";
         break;
      case GL_DEBUG_TYPE_MARKER:
         typestr = "Marker";
         break;
      case GL_DEBUG_TYPE_PUSH_GROUP:
         typestr = "Push group";
         break;
      case GL_DEBUG_TYPE_POP_GROUP:
        typestr = "Pop group";
        break;
      case GL_DEBUG_TYPE_OTHER:
        typestr = "Other";
        break;
      default:
        typestr = "Unknown";
        break;
   }

   switch (severity)
   {
      case GL_DEBUG_SEVERITY_HIGH:
         RARCH_ERR("[GL debug (High, %s, %s)]: %s\n", src, typestr, message);
         break;
      case GL_DEBUG_SEVERITY_MEDIUM:
         RARCH_WARN("[GL debug (Medium, %s, %s)]: %s\n", src, typestr, message);
         break;
      case GL_DEBUG_SEVERITY_LOW:
         RARCH_LOG("[GL debug (Low, %s, %s)]: %s\n", src, typestr, message);
         break;
   }
}

static void gl2_begin_debug(gl2_t *gl)
{
   if (gl_check_capability(GL_CAPS_DEBUG))
   {
#ifdef HAVE_GL_DEBUG_ES
      glDebugMessageCallbackKHR(gl2_debug_cb, gl);
      glDebugMessageControlKHR(GL_DONT_CARE, GL_DONT_CARE, GL_DONT_CARE, 0, NULL, GL_TRUE);
      glEnable(GL_DEBUG_OUTPUT_SYNCHRONOUS_KHR);
#else
      glDebugMessageCallback(gl2_debug_cb, gl);
      glDebugMessageControl(GL_DONT_CARE, GL_DONT_CARE, GL_DONT_CARE, 0, NULL, GL_TRUE);
      glEnable(GL_DEBUG_OUTPUT_SYNCHRONOUS);
#endif
   }
   else
      RARCH_ERR("[GL]: Neither GL_KHR_debug nor GL_ARB_debug_output are implemented. Cannot start GL debugging.\n");
}
#endif

static bool renderchain_gl2_init_first(void **renderchain_handle)
{
   gl2_renderchain_data_t *data = (gl2_renderchain_data_t *)calloc(1, sizeof(*data));

   if (!data)
      return false;

   *renderchain_handle = data;
   return true;
}

static void *gl2_init(const video_info_t *video,
      input_driver_t **input, void **input_data)
{
   enum gfx_wrap_type wrap_type;
   unsigned full_x, full_y;
   unsigned shader_info_num;
   settings_t *settings                 = config_get_ptr();
   bool video_gpu_record                = settings->bools.video_gpu_record;
   int interval                         = 0;
   unsigned mip_level                   = 0;
   unsigned mode_width                  = 0;
   unsigned mode_height                 = 0;
   unsigned win_width                   = 0;
   unsigned win_height                  = 0;
   unsigned temp_width                  = 0;
   unsigned temp_height                 = 0;
   bool force_smooth                    = false;
   bool force_fullscreen                = false;
   const char *vendor                   = NULL;
   const char *renderer                 = NULL;
   const char *version                  = NULL;
   struct retro_hw_render_callback *hwr = NULL;
   char *error_string                   = NULL;
   recording_state_t *recording_st      = recording_state_get_ptr();
   gl2_t *gl                            = (gl2_t*)calloc(1, sizeof(gl2_t));
   const gfx_ctx_driver_t *ctx_driver   = gl2_get_context(gl);

   if (!gl || !ctx_driver)
      goto error;

   video_context_driver_set((const gfx_ctx_driver_t*)ctx_driver);

   gl->ctx_driver                       = ctx_driver;
   gl->video_info                       = *video;

   RARCH_LOG("[GL]: Found GL context: \"%s\".\n", ctx_driver->ident);

   if (gl->ctx_driver->get_video_size)
      gl->ctx_driver->get_video_size(gl->ctx_data,
               &mode_width, &mode_height);

   if (!video->fullscreen && !gl->ctx_driver->has_windowed)
   {
      RARCH_DBG("[GL]: Config requires windowed mode, but context driver does not support it. "
                "Forcing fullscreen for this session.\n");
      force_fullscreen = true;
   }

#if defined(DINGUX)
   mode_width  = 320;
   mode_height = 240;
#endif
   full_x      = mode_width;
   full_y      = mode_height;
   interval    = 0;

   RARCH_LOG("[GL]: Detecting screen resolution: %ux%u.\n", full_x, full_y);

   if (video->vsync)
      interval = video->swap_interval;

   if (gl->ctx_driver->swap_interval)
   {
      bool adaptive_vsync_enabled            = video_driver_test_all_flags(
            GFX_CTX_FLAGS_ADAPTIVE_VSYNC) && video->adaptive_vsync;
      if (adaptive_vsync_enabled && interval == 1)
         interval = -1;
      gl->ctx_driver->swap_interval(gl->ctx_data, interval);
   }

   win_width   = video->width;
   win_height  = video->height;

   if (video->fullscreen && (win_width == 0) && (win_height == 0))
   {
      win_width  = full_x;
      win_height = full_y;
   }
   /* If fullscreen had to be forced, video->width/height is incorrect */
   else if (force_fullscreen)
   {
      win_width  = settings->uints.video_fullscreen_x;
      win_height = settings->uints.video_fullscreen_y;
   }

   if (     !gl->ctx_driver->set_video_mode
         || !gl->ctx_driver->set_video_mode(gl->ctx_data,
            win_width, win_height, (video->fullscreen || force_fullscreen)))
      goto error;
#if defined(__APPLE__) && !defined(IOS) && !defined(HAVE_COCOA_METAL)
   /* This is a hack for now to work around a very annoying
    * issue that currently eludes us. */
   if (     !gl->ctx_driver->set_video_mode
         || !gl->ctx_driver->set_video_mode(gl->ctx_data,
            win_width, win_height, (video->fullscreen || force_fullscreen)))
      goto error;
#endif

#if !defined(RARCH_CONSOLE) || defined(HAVE_LIBNX)
   rglgen_resolve_symbols(ctx_driver->get_proc_address);
#endif

   /* Clear out potential error flags in case we use cached context. */
   glGetError();

   vendor   = (const char*)glGetString(GL_VENDOR);
   renderer = (const char*)glGetString(GL_RENDERER);
   version  = (const char*)glGetString(GL_VERSION);

   RARCH_LOG("[GL]: Vendor: %s, Renderer: %s.\n", vendor, renderer);
   RARCH_LOG("[GL]: Version: %s.\n", version);

   if (string_is_equal(ctx_driver->ident, "null"))
      goto error;

   if (!string_is_empty(version))
   {
      if (string_starts_with(version, "OpenGL ES "))
         sscanf(version, "OpenGL ES %d.%d", &gl->version_major, &gl->version_minor);
      else if (string_starts_with(version, "OpenGL "))
         sscanf(version, "OpenGL %d.%d", &gl->version_major, &gl->version_minor);
      else
         sscanf(version, "%d.%d", &gl->version_major, &gl->version_minor);
   }

   {
      size_t len    = 0;

      if (!string_is_empty(vendor))
      {
        len                    = strlcpy(gl->device_str, vendor, sizeof(gl->device_str));
        gl->device_str[  len]  = ' ';
        gl->device_str[++len]  = '\0';
      }

      if (!string_is_empty(renderer))
        strlcpy(gl->device_str + len, renderer, sizeof(gl->device_str) - len);

      if (!string_is_empty(version))
        video_driver_set_gpu_api_version_string(version);
   }

#ifdef _WIN32
   if (   string_is_equal(vendor,   "Microsoft Corporation"))
      if (string_is_equal(renderer, "GDI Generic"))
#ifdef HAVE_OPENGL1
         video_driver_force_fallback("gl1");
#else
         video_driver_force_fallback("gdi");
#endif
#endif
#if defined(__APPLE__) && defined(__ppc__)
   if (gl->version_major == 1)
         video_driver_force_fallback("gl1");
#endif

   hwr = video_driver_get_hw_context();

   if (hwr->context_type == RETRO_HW_CONTEXT_OPENGL_CORE)
   {
      gl_query_core_context_set(true);
      gl->flags |= GL2_FLAG_CORE_CONTEXT_IN_USE;

      if (hwr->context_type == RETRO_HW_CONTEXT_OPENGL_CORE)
      {
         /* Ensure that the rest of the frontend knows we have a core context */
         gfx_ctx_flags_t flags;
         flags.flags = 0;
         BIT32_SET(flags.flags, GFX_CTX_FLAGS_GL_CORE_CONTEXT);

         video_context_driver_set_flags(&flags);
      }

      RARCH_LOG("[GL]: Using Core GL context, setting up VAO...\n");
      if (!gl_check_capability(GL_CAPS_VAO))
      {
         RARCH_ERR("[GL]: Failed to initialize VAOs.\n");
         goto error;
      }
   }

   if (!renderchain_gl2_init_first(&gl->renderchain_data))
   {
      RARCH_ERR("[GL]: Renderchain could not be initialized.\n");
      goto error;
   }

   gl2_renderchain_restore_default_state(gl);

#ifndef HAVE_OPENGLES
   if (hwr->context_type == RETRO_HW_CONTEXT_OPENGL_CORE)
   {
      gl2_renderchain_data_t *chain = (gl2_renderchain_data_t*)
         gl->renderchain_data;

      glGenVertexArrays(1, &chain->vao);
   }
#endif

   glBlendFunc(GL_SRC_ALPHA, GL_ONE_MINUS_SRC_ALPHA);
   glBlendEquation(GL_FUNC_ADD);

   gl->flags              &= ~GL2_FLAG_HW_RENDER_USE;
   if (gl_check_capability(GL_CAPS_FBO))
   {
      gl->flags           |=  GL2_FLAG_HAVE_FBO;
      if (hwr->context_type != RETRO_HW_CONTEXT_NONE)
         gl->flags        |=  GL2_FLAG_HW_RENDER_USE;
   }
   else
      gl->flags           &= ~GL2_FLAG_HAVE_FBO;

   if (!gl2_resolve_extensions(gl, ctx_driver->ident, video))
      goto error;

#ifdef GL_DEBUG
   gl2_begin_debug(gl);
#endif

   if (video->fullscreen || force_fullscreen)
      gl->flags  |=  GL2_FLAG_FULLSCREEN;

   mode_width     = 0;
   mode_height    = 0;

   if (gl->ctx_driver->get_video_size)
      gl->ctx_driver->get_video_size(gl->ctx_data,
            &mode_width, &mode_height);

#if defined(DINGUX)
   mode_width     = 320;
   mode_height    = 240;
#endif
   temp_width     = mode_width;
   temp_height    = mode_height;

   /* Get real known video size, which might have been altered by context. */

   if (temp_width != 0 && temp_height != 0)
      video_driver_set_size(temp_width, temp_height);

   video_driver_get_size(&temp_width, &temp_height);
   gl->video_width       = temp_width;
   gl->video_height      = temp_height;

   RARCH_LOG("[GL]: Using resolution %ux%u.\n", temp_width, temp_height);

   gl->vertex_ptr        = hwr->bottom_left_origin
      ? vertexes : vertexes_flipped;

   /* Better pipelining with GPU due to synchronous glSubTexImage.
    * Multiple async PBOs would be an alternative,
    * but still need multiple textures with PREV.
    */
   gl->textures         = 4;

   if (gl->flags & GL2_FLAG_HW_RENDER_USE)
   {
      /* All on GPU, no need to excessively
       * create textures. */
      gl->textures = 1;
#ifdef GL_DEBUG
      if (gl->flags & GL2_FLAG_SHARED_CONTEXT_USE)
      {
         gl->ctx_driver->bind_hw_render(gl->ctx_data, true);
         gl2_begin_debug(gl);
         gl->ctx_driver->bind_hw_render(gl->ctx_data, false);
      }
      else
         gl2_begin_debug(gl);
#endif
   }

   gl->white_color_ptr = white_color;

   gl->shader          = (shader_backend_t*)gl2_shader_ctx_drivers[0];

   if (!gl->shader)
   {
      RARCH_ERR("[GL:]: Shader driver initialization failed.\n");
      goto error;
   }

   RARCH_LOG("[GL]: Default shader backend found: %s.\n", gl->shader->ident);

   if (!gl2_shader_init(gl, ctx_driver, hwr))
   {
      RARCH_ERR("[GL]: Shader initialization failed.\n");
      goto error;
   }

   {
      unsigned texture_info_id = gl->shader->get_prev_textures(gl->shader_data);
      unsigned minimum         = texture_info_id;
      gl->textures             = MAX(minimum + 1, gl->textures);
   }

   shader_info_num = gl->shader->num_shaders(gl->shader_data);

   RARCH_LOG("[GL]: Using %u textures.\n", gl->textures);
   RARCH_LOG("[GL]: Loaded %u program(s).\n",
         shader_info_num);

   gl->tex_w = gl->tex_h = (RARCH_SCALE_BASE * video->input_scale);
   if (video->force_aspect)
      gl->flags       |=  GL2_FLAG_KEEP_ASPECT;
   else
      gl->flags       &= ~GL2_FLAG_KEEP_ASPECT;

#if defined(HAVE_ODROIDGO2)
   if (settings->bools.video_ctx_scaling)
      gl->flags &= ~GL2_FLAG_KEEP_ASPECT;
   else
#endif
   /* Apparently need to set viewport for passes
    * when we aren't using FBOs. */
      gl2_set_shader_viewports(gl);

   mip_level            = 1;
   if (gl->shader->mipmap_input(gl->shader_data, mip_level))
      gl->flags        |=  GL2_FLAG_TEXTURE_MIPMAP;
   else
      gl->flags        &= ~GL2_FLAG_TEXTURE_MIPMAP;

   if (gl->shader->filter_type(gl->shader_data,
            1, &force_smooth))
      gl->tex_min_filter = (gl->flags & GL2_FLAG_TEXTURE_MIPMAP)
         ? (force_smooth ? GL_LINEAR_MIPMAP_LINEAR : GL_NEAREST_MIPMAP_NEAREST)
         : (force_smooth ? GL_LINEAR : GL_NEAREST);
   else
      gl->tex_min_filter = (gl->flags & GL2_FLAG_TEXTURE_MIPMAP)
         ? (video->smooth ? GL_LINEAR_MIPMAP_LINEAR : GL_NEAREST_MIPMAP_NEAREST)
         : (video->smooth ? GL_LINEAR : GL_NEAREST);

   gl->tex_mag_filter = gl2_min_filter_to_mag(gl->tex_min_filter);

   wrap_type     = gl->shader->wrap_type(
         gl->shader_data, 1);

   gl->wrap_mode      = gl2_wrap_type_to_enum(wrap_type);

   gl2_set_texture_fmts(gl, video->rgb32);

   memcpy(gl->tex_info.coord, tex_coords, sizeof(gl->tex_info.coord));
   gl->coords.vertex         = gl->vertex_ptr;
   gl->coords.tex_coord      = gl->tex_info.coord;
   gl->coords.color          = gl->white_color_ptr;
   gl->coords.lut_tex_coord  = tex_coords;
   gl->coords.vertices       = 4;

   /* Empty buffer that we use to clear out
    * the texture with on res change. */
   gl->empty_buf             = calloc(sizeof(uint32_t), gl->tex_w * gl->tex_h);

   gl->conv_buffer           = calloc(sizeof(uint32_t), gl->tex_w * gl->tex_h);

   if (!gl->conv_buffer)
      goto error;

   gl2_init_textures(gl);
   gl2_init_textures_data(gl);

   gl2_renderchain_init(gl,
         (gl2_renderchain_data_t*)gl->renderchain_data,
         gl->tex_w, gl->tex_h);

   if (gl->flags & GL2_FLAG_HAVE_FBO)
   {
      if (     (gl->flags & GL2_FLAG_HW_RENDER_USE)
            && !gl2_renderchain_init_hw_render(gl, (gl2_renderchain_data_t*)gl->renderchain_data, gl->tex_w, gl->tex_h))
      {
         RARCH_ERR("[GL]: Hardware rendering context initialization failed.\n");
         goto error;
      }
   }

   if (gl->ctx_driver->input_driver)
   {
      const char *joypad_name = settings->arrays.input_joypad_driver;
      gl->ctx_driver->input_driver(
            gl->ctx_data, joypad_name,
            input, input_data);
   }

   if (video->font_enable)
      font_driver_init_osd(gl, video,
            false,
            video->is_threaded,
            FONT_DRIVER_RENDER_OPENGL_API);

   /* Only bother with PBO readback if we're doing GPU recording.
    * Check recording_st->enable and not
    * driver.recording_data, because recording is
    * not initialized yet.
    */
   if (  video_gpu_record
      && recording_st->enable)
   {
      gl->flags |=  GL2_FLAG_PBO_READBACK_ENABLE;
      if (gl2_init_pbo_readback(gl))
      {
         RARCH_LOG("[GL]: Async PBO readback enabled.\n");
      }
   }
   else
      gl->flags &= ~GL2_FLAG_PBO_READBACK_ENABLE;

   if (!gl_check_error(&error_string))
   {
      RARCH_ERR("[GL]: %s\n", error_string);
      free(error_string);
      goto error;
   }

   if (gl->flags & GL2_FLAG_SHARED_CONTEXT_USE)
      gl->ctx_driver->bind_hw_render(gl->ctx_data, true);

   return gl;

error:
   video_context_driver_free();
   gl2_destroy_resources(gl);
   return NULL;
}

static bool gl2_alive(void *data)
{
   bool ret             = false;
   bool quit            = false;
   bool resize          = false;
   gl2_t         *gl    = (gl2_t*)data;
   unsigned temp_width  = gl->video_width;
   unsigned temp_height = gl->video_height;

   gl->ctx_driver->check_window(gl->ctx_data,
         &quit, &resize, &temp_width, &temp_height);

#ifdef __WINRT__
   if (is_running_on_xbox())
   {
      //match the output res to the display res
      temp_width = uwp_get_width();
      temp_height = uwp_get_height();
   }
#endif
   if (quit)
      gl->flags   |= GL2_FLAG_QUITTING;
   else if (resize)
      gl->flags   |= GL2_FLAG_SHOULD_RESIZE;

   ret             = !(gl->flags & GL2_FLAG_QUITTING);

   if (temp_width != 0 && temp_height != 0)
   {
      video_driver_set_size(temp_width, temp_height);
      gl->video_width  = temp_width;
      gl->video_height = temp_height;
   }

   return ret;
}

static bool gl2_suppress_screensaver(void *data, bool enable)
{
   bool enabled = enable;
   gl2_t *gl     = (gl2_t*)data;

   if (gl->ctx_data && gl->ctx_driver->suppress_screensaver)
      return gl->ctx_driver->suppress_screensaver(gl->ctx_data, enabled);
   return false;
}

static void gl2_update_tex_filter_frame(gl2_t *gl)
{
   unsigned i, mip_level;
   GLenum wrap_mode;
   GLuint new_filt;
   enum gfx_wrap_type wrap_type;
   bool smooth                       = false;
   settings_t *settings              = config_get_ptr();
   bool video_smooth                 = settings->bools.video_smooth;
#ifdef HAVE_ODROIDGO2
   bool video_ctx_scaling            = settings->bools.video_ctx_scaling;
   if (video_ctx_scaling)
       video_smooth = false;
#endif

   if (gl->flags & GL2_FLAG_SHARED_CONTEXT_USE)
      gl->ctx_driver->bind_hw_render(gl->ctx_data, false);

   if (!gl->shader->filter_type(gl->shader_data,
            1, &smooth))
      smooth             = video_smooth;

   mip_level             = 1;
   wrap_type             = gl->shader->wrap_type(gl->shader_data, 1);
   wrap_mode             = gl2_wrap_type_to_enum(wrap_type);
   if (gl->shader->mipmap_input(gl->shader_data, mip_level))
      gl->flags         |=  GL2_FLAG_TEXTURE_MIPMAP;
   else
      gl->flags         &= ~GL2_FLAG_TEXTURE_MIPMAP;
   gl->video_info.smooth = smooth;
   new_filt              = (gl->flags & GL2_FLAG_TEXTURE_MIPMAP)
      ? (smooth ? GL_LINEAR_MIPMAP_LINEAR : GL_NEAREST_MIPMAP_NEAREST)
      : (smooth ? GL_LINEAR : GL_NEAREST);

   if (new_filt == gl->tex_min_filter && wrap_mode == gl->wrap_mode)
      return;

   gl->tex_min_filter    = new_filt;
   gl->tex_mag_filter    = gl2_min_filter_to_mag(gl->tex_min_filter);
   gl->wrap_mode         = wrap_mode;

   for (i = 0; i < gl->textures; i++)
   {
      if (!gl->texture[i])
         continue;

      GL2_BIND_TEXTURE(gl->texture[i], gl->wrap_mode, gl->tex_mag_filter,
            gl->tex_min_filter);
   }

   glBindTexture(GL_TEXTURE_2D, gl->texture[gl->tex_index]);
   if (gl->flags & GL2_FLAG_SHARED_CONTEXT_USE)
      gl->ctx_driver->bind_hw_render(gl->ctx_data, true);
}

static bool gl2_set_shader(void *data,
      enum rarch_shader_type type, const char *path)
{
#if defined(HAVE_GLSL) || defined(HAVE_CG)
   unsigned textures;
   video_shader_ctx_init_t init_data;
   enum rarch_shader_type fallback;
   gl2_t *gl = (gl2_t*)data;

   if (!gl)
      return false;

   if (gl->flags & GL2_FLAG_SHARED_CONTEXT_USE)
      gl->ctx_driver->bind_hw_render(gl->ctx_data, false);

   fallback = gl2_get_fallback_shader_type(type);

   if (fallback == RARCH_SHADER_NONE)
   {
      RARCH_ERR("[GL]: No supported shader backend found!\n");
      goto error;
   }

   gl->shader->deinit(gl->shader_data);
   gl->shader_data = NULL;

   if (type != fallback)
   {
      RARCH_ERR("[GL]: %s shader not supported, falling back to stock %s\n",
            video_shader_type_to_str(type), video_shader_type_to_str(fallback));
      path = NULL;
   }

   if (gl->flags & GL2_FLAG_FBO_INITED)
   {
      gl2_renderchain_deinit_fbo(gl,
            (gl2_renderchain_data_t*)gl->renderchain_data);

      glBindTexture(GL_TEXTURE_2D, gl->texture[gl->tex_index]);
   }

   init_data.shader_type             = fallback;
   init_data.path                    = path;
   init_data.shader                  = NULL;
   init_data.data                    = gl;
   init_data.shader_data             = NULL;
   init_data.gl.core_context_enabled = false;

   if (!gl_shader_driver_init(&init_data))
   {
      init_data.path   = NULL;

      gl_shader_driver_init(&init_data);

      gl->shader       = init_data.shader;
      gl->shader_data  = init_data.shader_data;

      RARCH_WARN("[GL]: Failed to set multipass shader. Falling back to stock.\n");

      goto error;
   }

   gl->shader       = init_data.shader;
   gl->shader_data  = init_data.shader_data;

   gl2_update_tex_filter_frame(gl);

   {
      unsigned texture_info_id = gl->shader->get_prev_textures(gl->shader_data);
      textures                 = texture_info_id + 1;
   }

   if (textures > gl->textures) /* Have to reinit a bit. */
   {
      if ((gl->flags & GL2_FLAG_HW_RENDER_USE) && (gl->flags & GL2_FLAG_FBO_INITED))
         gl2_renderchain_deinit_hw_render(gl, (gl2_renderchain_data_t*)
               gl->renderchain_data);

      glDeleteTextures(gl->textures, gl->texture);
#if defined(HAVE_PSGL)
      glBindBuffer(GL_TEXTURE_REFERENCE_BUFFER_SCE, 0);
      glDeleteBuffers(1, &gl->pbo);
#endif
      gl->textures  = textures;
      gl->tex_index = 0;
      RARCH_LOG("[GL]: Using %u textures.\n", gl->textures);
      gl2_init_textures(gl);
      gl2_init_textures_data(gl);

      if (gl->flags & GL2_FLAG_HW_RENDER_USE)
         gl2_renderchain_init_hw_render(gl,
               (gl2_renderchain_data_t*)gl->renderchain_data,
               gl->tex_w, gl->tex_h);
   }

   gl2_renderchain_init(gl,
         (gl2_renderchain_data_t*)gl->renderchain_data,
         gl->tex_w, gl->tex_h);

   /* Apparently need to set viewport for passes when we aren't using FBOs. */
   gl2_set_shader_viewports(gl);
   if (gl->flags & GL2_FLAG_SHARED_CONTEXT_USE)
      gl->ctx_driver->bind_hw_render(gl->ctx_data, true);

   return true;

error:
   if (gl->flags & GL2_FLAG_SHARED_CONTEXT_USE)
      gl->ctx_driver->bind_hw_render(gl->ctx_data, true);
#endif
   return false;
}

static void gl2_viewport_info(void *data, struct video_viewport *vp)
{
   unsigned top_y, top_dist;
   gl2_t *gl       = (gl2_t*)data;
   unsigned width  = gl->video_width;
   unsigned height = gl->video_height;

   *vp             = gl->vp;
   vp->full_width  = width;
   vp->full_height = height;

   /* Adjust as GL viewport is bottom-up. */
   top_y           = vp->y + vp->height;
   top_dist        = height - top_y;
   vp->y           = top_dist;
}

static bool gl2_read_viewport(void *data, uint8_t *buffer, bool is_idle)
{
   gl2_t *gl             = (gl2_t*)data;

   if (!gl)
      return false;

   return gl2_renderchain_read_viewport(gl, buffer, is_idle);
}

#if 0
#define READ_RAW_GL_FRAME_TEST
#endif

#if defined(READ_RAW_GL_FRAME_TEST)
static void* gl2_read_frame_raw(void *data, unsigned *width_p,
unsigned *height_p, size_t *pitch_p)
{
   gl2_t *gl             = (gl2_t*)data;
   unsigned width       = gl->last_width[gl->tex_index];
   unsigned height      = gl->last_height[gl->tex_index];
   size_t pitch         = gl->tex_w * gl->base_size;
   void* buffer         = NULL;
   void* buffer_texture = NULL;

   if (gl->flags & GL2_FLAG_HW_RENDER_USE)
   {
      buffer = malloc(pitch * height);
      if (!buffer)
         return NULL;
   }

   buffer_texture = malloc(pitch * gl->tex_h);

   if (!buffer_texture)
   {
      if (buffer)
         free(buffer);
      return NULL;
   }

   glBindTexture(GL_TEXTURE_2D, gl->texture[gl->tex_index]);
   glGetTexImage(GL_TEXTURE_2D, 0,
         gl->texture_type, gl->texture_fmt, buffer_texture);

   *width_p  = width;
   *height_p = height;
   *pitch_p  = pitch;

   if (gl->flags & GL2_FLAG_HW_RENDER_USE)
   {
      int i;
      for (i = 0; i < height ; i++)
         memcpy((uint8_t*)buffer + i * pitch,
            (uint8_t*)buffer_texture + (height - 1 - i) * pitch, pitch);

      free(buffer_texture);
      return buffer;
   }

   return buffer_texture;
}
#endif

#ifdef HAVE_OVERLAY
static bool gl2_overlay_load(void *data,
      const void *image_data, unsigned num_images)
{
   unsigned i, j;
   gl2_t *gl = (gl2_t*)data;
   const struct texture_image *images =
      (const struct texture_image*)image_data;

   if (!gl)
      return false;

   if (gl->flags & GL2_FLAG_SHARED_CONTEXT_USE)
      gl->ctx_driver->bind_hw_render(gl->ctx_data, false);

   gl2_free_overlay(gl);
   gl->overlay_tex = (GLuint*)
      calloc(num_images, sizeof(*gl->overlay_tex));

   if (!gl->overlay_tex)
   {
      if (gl->flags & GL2_FLAG_SHARED_CONTEXT_USE)
         gl->ctx_driver->bind_hw_render(gl->ctx_data, true);
      return false;
   }

   gl->overlay_vertex_coord = (GLfloat*)
      calloc(2 * 4 * num_images, sizeof(GLfloat));
   gl->overlay_tex_coord    = (GLfloat*)
      calloc(2 * 4 * num_images, sizeof(GLfloat));
   gl->overlay_color_coord  = (GLfloat*)
      calloc(4 * 4 * num_images, sizeof(GLfloat));

   if (     !gl->overlay_vertex_coord
         || !gl->overlay_tex_coord
         || !gl->overlay_color_coord)
      return false;

   gl->overlays = num_images;
   glGenTextures(num_images, gl->overlay_tex);

   for (i = 0; i < num_images; i++)
   {
      unsigned alignment = gl2_get_alignment(images[i].width
            * sizeof(uint32_t));

      gl_load_texture_data(gl->overlay_tex[i],
            RARCH_WRAP_EDGE, TEXTURE_FILTER_LINEAR,
            alignment,
            images[i].width, images[i].height, images[i].pixels,
            sizeof(uint32_t));

      /* Default. Stretch to whole screen. */
      gl2_overlay_tex_geom(gl, i, 0, 0, 1, 1);
      gl2_overlay_vertex_geom(gl, i, 0, 0, 1, 1);

      for (j = 0; j < 16; j++)
         gl->overlay_color_coord[16 * i + j] = 1.0f;
   }

   if (gl->flags & GL2_FLAG_SHARED_CONTEXT_USE)
      gl->ctx_driver->bind_hw_render(gl->ctx_data, true);
   return true;
}

static void gl2_overlay_enable(void *data, bool state)
{
   gl2_t *gl          = (gl2_t*)data;
   if (!gl)
      return;

   if (state)
      gl->flags      |=  GL2_FLAG_OVERLAY_ENABLE;
   else
      gl->flags      &= ~GL2_FLAG_OVERLAY_ENABLE;

   if ((gl->flags & GL2_FLAG_FULLSCREEN) && gl->ctx_driver->show_mouse)
      gl->ctx_driver->show_mouse(gl->ctx_data, state);
}

static void gl2_overlay_full_screen(void *data, bool enable)
{
   gl2_t *gl = (gl2_t*)data;
   if (!gl)
      return;

   if (enable)
      gl->flags |=  GL2_FLAG_OVERLAY_FULLSCREEN;
   else
      gl->flags &= ~GL2_FLAG_OVERLAY_FULLSCREEN;
}

static void gl2_overlay_set_alpha(void *data, unsigned image, float mod)
{
   GLfloat *color;
   gl2_t *gl = (gl2_t*)data;

   if (!gl)
      return;

   color         = (GLfloat*)&gl->overlay_color_coord[image * 16];
   color[ 0 + 3] = mod;
   color[ 4 + 3] = mod;
   color[ 8 + 3] = mod;
   color[12 + 3] = mod;
}

static const video_overlay_interface_t gl2_overlay_interface = {
   gl2_overlay_enable,
   gl2_overlay_load,
   gl2_overlay_tex_geom,
   gl2_overlay_vertex_geom,
   gl2_overlay_full_screen,
   gl2_overlay_set_alpha,
};

static void gl2_get_overlay_interface(void *data,
      const video_overlay_interface_t **iface) {*iface = &gl2_overlay_interface;}
#endif

static retro_proc_address_t gl2_get_proc_address(void *data, const char *sym)
{
   gl2_t *gl = (gl2_t*)data;

   if (gl && gl->ctx_driver->get_proc_address)
      return gl->ctx_driver->get_proc_address(sym);

   return NULL;
}

static void gl2_set_aspect_ratio(void *data, unsigned aspect_ratio_idx)
{
   gl2_t *gl = (gl2_t*)data;

   if (!gl)
      return;

   gl->flags        |= (GL2_FLAG_KEEP_ASPECT
                     |  GL2_FLAG_SHOULD_RESIZE);
#if defined(HAVE_ODROIDGO2)
   if (config_get_ptr()->bools.video_ctx_scaling)
      gl->flags     &= ~GL2_FLAG_KEEP_ASPECT;
#endif
}

static void gl2_apply_state_changes(void *data)
{
   gl2_t *gl            = (gl2_t*)data;
   if (gl)
      gl->flags        |= GL2_FLAG_SHOULD_RESIZE;
}

static void gl2_get_video_output_size(void *data,
      unsigned *width, unsigned *height, char *desc, size_t desc_len)
{
   gl2_t *gl         = (gl2_t*)data;
   if (gl && gl->ctx_driver && gl->ctx_driver->get_video_output_size)
      gl->ctx_driver->get_video_output_size(
            gl->ctx_data,
            width, height, desc, desc_len);
}

static void gl2_get_video_output_prev(void *data)
{
   gl2_t *gl = (gl2_t*)data;
   if (gl && gl->ctx_driver && gl->ctx_driver->get_video_output_prev)
      gl->ctx_driver->get_video_output_prev(gl->ctx_data);
}

static void gl2_get_video_output_next(void *data)
{
   gl2_t *gl = (gl2_t*)data;
   if (gl && gl->ctx_driver && gl->ctx_driver->get_video_output_next)
      gl->ctx_driver->get_video_output_next(gl->ctx_data);
}

static void video_texture_load_gl2(
      struct texture_image *ti,
      enum texture_filter_type filter_type,
      uintptr_t *idptr)
{
   GLuint id;
   unsigned width     = 0;
   unsigned height    = 0;
   const void *pixels = NULL;
   /* Generate the OpenGL texture object */
   glGenTextures(1, &id);
   *idptr             = id;

   if (ti)
   {
      width           = ti->width;
      height          = ti->height;
      pixels          = ti->pixels;
   }

   gl_load_texture_data(id,
         RARCH_WRAP_EDGE, filter_type,
         4 /* TODO/FIXME - dehardcode */,
         width, height, pixels,
         sizeof(uint32_t) /* TODO/FIXME - dehardcode */
         );
}

#ifdef HAVE_THREADS
static int video_texture_load_wrap_gl2_mipmap(void *data)
{
   uintptr_t id = 0;
   gl2_t    *gl = (gl2_t*)video_driver_get_ptr();

   if (gl && gl->ctx_driver->make_current)
      gl->ctx_driver->make_current(false);

   if (data)
      video_texture_load_gl2((struct texture_image*)data,
            TEXTURE_FILTER_MIPMAP_LINEAR, &id);
   return (int)id;
}

static int video_texture_load_wrap_gl2(void *data)
{
   uintptr_t id = 0;
   gl2_t    *gl = (gl2_t*)video_driver_get_ptr();

   if (gl && gl->ctx_driver->make_current)
      gl->ctx_driver->make_current(false);

   if (data)
      video_texture_load_gl2((struct texture_image*)data,
            TEXTURE_FILTER_LINEAR, &id);
   return (int)id;
}

static int video_texture_unload_wrap_gl2(void *data)
{
   GLuint  glid;
   uintptr_t id = (uintptr_t)data;
#if 0
   /*FIXME: crash on reinit*/
   gl2_t    *gl = (gl2_t*)video_driver_get_ptr();

   if (gl && gl->ctx_driver->make_current)
      gl->ctx_driver->make_current(false);
#endif
   glid = (GLuint)id;
   glDeleteTextures(1, &glid);
   return 0;
}
#endif

static uintptr_t gl2_load_texture(void *video_data, void *data,
      bool threaded, enum texture_filter_type filter_type)
{
   uintptr_t id = 0;

#ifdef HAVE_THREADS
   if (threaded)
   {
      custom_command_method_t func = video_texture_load_wrap_gl2;
      switch (filter_type)
      {
         case TEXTURE_FILTER_MIPMAP_LINEAR:
         case TEXTURE_FILTER_MIPMAP_NEAREST:
            func = video_texture_load_wrap_gl2_mipmap;
            break;
         default:
            break;
      }
      return video_thread_texture_handle(data, func);
   }
#endif

   video_texture_load_gl2((struct texture_image*)data, filter_type, &id);
   return id;
}

static void gl2_unload_texture(void *data,
      bool threaded, uintptr_t id)
{
   GLuint glid;
   if (!id)
      return;

#ifdef HAVE_THREADS
   if (threaded)
   {
      custom_command_method_t func = video_texture_unload_wrap_gl2;
      video_thread_texture_handle((void *)id, func);
      return;
   }
#endif

   glid = (GLuint)id;
   glDeleteTextures(1, &glid);
}

static float gl2_get_refresh_rate(void *data)
{
   float refresh_rate = 0.0f;
   if (video_context_driver_get_refresh_rate(&refresh_rate))
      return refresh_rate;
   return 0.0f;
}

static uint32_t gl2_get_flags(void *data)
{
   uint32_t flags = 0;

   BIT32_SET(flags, GFX_CTX_FLAGS_HARD_SYNC);
   BIT32_SET(flags, GFX_CTX_FLAGS_BLACK_FRAME_INSERTION);
   BIT32_SET(flags, GFX_CTX_FLAGS_MENU_FRAME_FILTERING);
   BIT32_SET(flags, GFX_CTX_FLAGS_SCREENSHOTS_SUPPORTED);
   BIT32_SET(flags, GFX_CTX_FLAGS_OVERLAY_BEHIND_MENU_SUPPORTED);

   return flags;
}

static const video_poke_interface_t gl2_poke_interface = {
   gl2_get_flags,
   gl2_load_texture,
   gl2_unload_texture,
   gl2_set_video_mode,
   gl2_get_refresh_rate,
   NULL, /* set_filtering */
   gl2_get_video_output_size,
   gl2_get_video_output_prev,
   gl2_get_video_output_next,
   gl2_get_current_framebuffer,
   gl2_get_proc_address,
   gl2_set_aspect_ratio,
   gl2_apply_state_changes,
   gl2_set_texture_frame,
   gl2_set_texture_enable,
   font_driver_render_msg,
   gl2_show_mouse,
   NULL, /* grab_mouse_toggle */
   gl2_get_current_shader,
   NULL, /* get_current_software_framebuffer */
   NULL, /* get_hw_render_interface */
   NULL, /* set_hdr_max_nits */
   NULL, /* set_hdr_paper_white_nits */
   NULL, /* set_hdr_contrast */
   NULL  /* set_hdr_expand_gamut */
};

static void gl2_get_poke_interface(void *data,
      const video_poke_interface_t **iface)     { *iface = &gl2_poke_interface; }
#ifdef HAVE_GFX_WIDGETS
static bool gl2_gfx_widgets_enabled(void *data) { return true; }
#endif

static bool gl2_has_windowed(void *data)
{
   gl2_t *gl = (gl2_t*)data;
   if (gl && gl->ctx_driver)
      return gl->ctx_driver->has_windowed;
   return false;
}

static bool gl2_focus(void *data)
{
   gl2_t *gl = (gl2_t*)data;
   if (gl && gl->ctx_driver && gl->ctx_driver->has_focus)
      return gl->ctx_driver->has_focus(gl->ctx_data);
   return true;
}

video_driver_t video_gl2 = {
   gl2_init,
   gl2_frame,
   gl2_set_nonblock_state,
   gl2_alive,
   gl2_focus,
   gl2_suppress_screensaver,
   gl2_has_windowed,
   gl2_set_shader,
   gl2_free,
   "gl",
   gl2_set_viewport_wrapper,
   gl2_set_rotation,
   gl2_viewport_info,
   gl2_read_viewport,
#if defined(READ_RAW_GL_FRAME_TEST)
   gl2_read_frame_raw,
#else
   NULL,
#endif
#ifdef HAVE_OVERLAY
   gl2_get_overlay_interface,
#endif
   gl2_get_poke_interface,
   gl2_wrap_type_to_enum,
#ifdef HAVE_GFX_WIDGETS
   gl2_gfx_widgets_enabled
#endif
};<|MERGE_RESOLUTION|>--- conflicted
+++ resolved
@@ -1273,17 +1273,8 @@
       bool force_full, bool allow_rotate)
 {
    settings_t *settings     = config_get_ptr();
-<<<<<<< HEAD
-   unsigned height          = gl->video_height;
-   int x                    = 0;
-   int y                    = 0;
-   float device_aspect      = (float)viewport_width / viewport_height;
-   bool video_top_portrait_viewport = settings->bools.video_top_portrait_viewport;
-
-=======
    float device_aspect = (float) viewport_width / (float)viewport_height;
    
->>>>>>> 9489a11e
    if (gl->ctx_driver->translate_aspect)
       device_aspect         = gl->ctx_driver->translate_aspect(
             gl->ctx_data, viewport_width, viewport_height);
@@ -1311,17 +1302,6 @@
       gl->vp.width  = viewport_width;
       gl->vp.height = viewport_height;
    }
-
-<<<<<<< HEAD
-#if defined(RARCH_MOBILE)
-   /* In portrait mode, we want viewport to gravitate to top of screen. */
-   video_top_portrait_viewport = true;
-#endif
-   if (video_top_portrait_viewport && device_aspect < 1.0f)
-      gl->vp.y *= 2;
-
-=======
->>>>>>> 9489a11e
    glViewport(gl->vp.x, gl->vp.y, gl->vp.width, gl->vp.height);
    gl2_set_projection(gl, &default_ortho, allow_rotate);
 
