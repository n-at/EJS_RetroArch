/*  RetroArch - A frontend for libretro.
 *  Copyright (C) 2011-2017 - Daniel De Matteis
 *  Copyright (C) 2016-2019 - Brad Parker
 *
 *  RetroArch is free software: you can redistribute it and/or modify it under the terms
 *  of the GNU General Public License as published by the Free Software Found-
 *  ation, either version 3 of the License, or (at your option) any later version.
 *
 *  RetroArch is distributed in the hope that it will be useful, but WITHOUT ANY WARRANTY;
 *  without even the implied warranty of MERCHANTABILITY or FITNESS FOR A PARTICULAR
 *  PURPOSE.  See the GNU General Public License for more details.
 *
 *  You should have received a copy of the GNU General Public License along with RetroArch.
 *  If not, see <http://www.gnu.org/licenses/>.
 */
#include <stdint.h>
#include <stdlib.h>
#include <sys/types.h>
#include <string.h>
#include <time.h>

#ifdef _WIN32
#include <direct.h>
#else
#include <unistd.h>
#endif

#include <compat/strl.h>
#include <lists/string_list.h>
#include <streams/interface_stream.h>
#include <streams/file_stream.h>
#include <streams/rzip_stream.h>
#include <rthreads/rthreads.h>
#include <file/file_path.h>
#include <retro_miscellaneous.h>
#include <string/stdstring.h>
#include <time/rtime.h>

#ifdef HAVE_CONFIG_H
#include "../config.h"
#endif

#ifdef HAVE_NETWORKING
#include "../network/netplay/netplay.h"
#endif

#ifdef HAVE_CHEEVOS
#include "../cheevos/cheevos.h"
#endif

#include "../content.h"
#include "../core.h"
#include "../core_info.h"
#include "../file_path_special.h"
#include "../configuration.h"
#include "../gfx/video_driver.h"
#include "../msg_hash.h"
#include "../runloop.h"
#include "../verbosity.h"
#include "tasks_internal.h"
#ifdef HAVE_CHEATS
#include "../cheat_manager.h"
#endif

#if defined(HAVE_LIBNX) || defined(_3DS)
#define SAVE_STATE_CHUNK 4096 * 10
#else
#define SAVE_STATE_CHUNK 4096 * 1000
#endif

#define RASTATE_VERSION 1
#define RASTATE_MEM_BLOCK "MEM "
#define RASTATE_CHEEVOS_BLOCK "ACHV"
#define RASTATE_END_BLOCK "END "

struct ram_type
{
   const char *path;
   int type;
};

struct save_state_buf
{
   void* data;
   size_t size;
   char path[PATH_MAX_LENGTH];
};

struct ram_save_state_buf
{
   struct save_state_buf state_buf;
   bool to_write_file;
};

struct sram_block
{
   void *data;
   size_t size;
   unsigned type;
};

enum save_task_state_flags
{
   SAVE_TASK_FLAG_LOAD_TO_BACKUP_BUFF   = (1 << 0),
   SAVE_TASK_FLAG_AUTOLOAD              = (1 << 1),
   SAVE_TASK_FLAG_AUTOSAVE              = (1 << 2),
   SAVE_TASK_FLAG_UNDO_SAVE             = (1 << 3),
   SAVE_TASK_FLAG_MUTE                  = (1 << 4),
   SAVE_TASK_FLAG_THUMBNAIL_ENABLE      = (1 << 5),
   SAVE_TASK_FLAG_HAS_VALID_FB          = (1 << 6),
   SAVE_TASK_FLAG_COMPRESS_FILES        = (1 << 7)
};

typedef struct
{
   intfstream_t *file;
   void *data;
   void *undo_data;
   ssize_t size;
   ssize_t undo_size;
   ssize_t written;
   ssize_t bytes_read;
   int state_slot;
   uint8_t flags;
   char path[PATH_MAX_LENGTH];
} save_task_state_t;

#ifdef HAVE_THREADS
typedef struct autosave autosave_t;

/* Autosave support. */
struct autosave_st
{
   autosave_t **list;
   unsigned num;
};

enum autosave_flags
{
   AUTOSAVE_FLAG_QUIT           = (1 << 0),
   AUTOSAVE_FLAG_COMPRESS_FILES = (1 << 1)
};

struct autosave
{
   void *buffer;
   const void *retro_buffer;
   const char *path;
   slock_t *lock;
   slock_t *cond_lock;
   scond_t *cond;
   sthread_t *thread;
   size_t bufsize;
   unsigned interval;
   uint8_t flags;
};
#endif

typedef save_task_state_t load_task_data_t;

/* Holds the previous saved state
 * Can be restored to disk with undo_save_state(). */
static struct save_state_buf undo_save_buf;

/* Holds the data from before a load_state() operation
 * Can be restored with undo_load_state(). */
static struct save_state_buf undo_load_buf;

/* Buffer that stores state instead of file.
 * This is useful for devices with slow I/O. */
static struct ram_save_state_buf ram_buf;

#ifdef HAVE_THREADS
static struct autosave_st autosave_state;
#endif

static bool save_state_in_background       = false;
static struct string_list *task_save_files = NULL;

typedef struct rastate_size_info
{
   size_t total_size;
   size_t coremem_size;
#ifdef HAVE_CHEEVOS
   size_t cheevos_size;
#endif
} rastate_size_info_t;

#ifdef HAVE_THREADS
/**
 * autosave_thread:
 * @data            : pointer to autosave object
 *
 * Callback function for (threaded) autosave.
 **/
static void autosave_thread(void *data)
{
   autosave_t *save = (autosave_t*)data;

   for (;;)
   {
      bool differ;

      slock_lock(save->lock);
      differ = memcmp(save->buffer, save->retro_buffer,
            save->bufsize) != 0;
      if (differ)
         memcpy(save->buffer, save->retro_buffer, save->bufsize);
      slock_unlock(save->lock);

      if (differ)
      {
         intfstream_t *file = NULL;

         /* Should probably deal with this more elegantly. */
         if (save->flags & AUTOSAVE_FLAG_COMPRESS_FILES)
            file = intfstream_open_rzip_file(save->path,
                  RETRO_VFS_FILE_ACCESS_WRITE);
         else
            file = intfstream_open_file(save->path,
                  RETRO_VFS_FILE_ACCESS_WRITE, RETRO_VFS_FILE_ACCESS_HINT_NONE);

         if (file)
         {
            intfstream_write(file, save->buffer, save->bufsize);
            intfstream_flush(file);
            intfstream_close(file);
            free(file);
         }
      }

      slock_lock(save->cond_lock);

      if (save->flags & AUTOSAVE_FLAG_QUIT)
      {
         slock_unlock(save->cond_lock);
         break;
      }

      scond_wait_timeout(save->cond,
            save->cond_lock,
#if defined(_MSC_VER) && _MSC_VER <= 1200
            save->interval * 1000000
#else
            save->interval * 1000000LL
#endif
            );

      slock_unlock(save->cond_lock);
   }
}

/**
 * autosave_new:
 * @path            : path to autosave file
 * @data            : pointer to buffer
 * @size            : size of @data buffer
 * @interval        : interval at which saves should be performed.
 *
 * Create and initialize autosave object.
 *
 * @return Pointer to new autosave_t object if successful, otherwise
 * NULL.
 **/
static autosave_t *autosave_new(const char *path,
      const void *data, size_t size,
      unsigned interval, bool compress)
{
   void       *buf               = NULL;
   autosave_t *handle            = (autosave_t*)malloc(sizeof(*handle));
   if (!handle)
      return NULL;

   handle->flags                 = 0;
   handle->bufsize               = size;
   handle->interval              = interval;
   if (compress)
      handle->flags             |= AUTOSAVE_FLAG_COMPRESS_FILES;
   handle->retro_buffer          = data;
   handle->path                  = path;

   if (!(buf = malloc(size)))
   {
      free(handle);
      return NULL;
   }

   handle->buffer                = buf;

   memcpy(handle->buffer, handle->retro_buffer, handle->bufsize);

   handle->lock                  = slock_new();
   handle->cond_lock             = slock_new();
   handle->cond                  = scond_new();
   handle->thread                = sthread_create(autosave_thread, handle);

   return handle;
}

/**
 * autosave_free:
 * @handle          : pointer to autosave object
 *
 * Frees autosave object.
 **/
static void autosave_free(autosave_t *handle)
{
   slock_lock(handle->cond_lock);
   handle->flags |= AUTOSAVE_FLAG_QUIT;
   slock_unlock(handle->cond_lock);
   scond_signal(handle->cond);
   sthread_join(handle->thread);

   slock_free(handle->lock);
   slock_free(handle->cond_lock);
   scond_free(handle->cond);

   if (handle->buffer)
      free(handle->buffer);
   handle->buffer = NULL;
}

bool autosave_init(void)
{
   unsigned i;
   autosave_t **list          = NULL;
   settings_t *settings       = config_get_ptr();
   unsigned autosave_interval = settings->uints.autosave_interval;
#if defined(HAVE_ZLIB)
   bool compress_files        = settings->bools.save_file_compression;
#else
   bool compress_files        = false;
#endif
   compress_files = false;

   if (autosave_interval < 1 || !task_save_files)
      return false;

   if (!(list = (autosave_t**)
      calloc(task_save_files->size,
            sizeof(*autosave_state.list))))
      return false;

   autosave_state.list = list;
   autosave_state.num  = (unsigned)task_save_files->size;

   for (i = 0; i < task_save_files->size; i++)
   {
      retro_ctx_memory_info_t mem_info;
      autosave_t *auto_st = NULL;
      const char *path    = task_save_files->elems[i].data;
      unsigned    type    = task_save_files->elems[i].attr.i;

      mem_info.id         = type;

      core_get_memory(&mem_info);

      if (mem_info.size <= 0)
         continue;

      if (!(auto_st = autosave_new(path,
            mem_info.data,
            mem_info.size,
            autosave_interval,
            compress_files)))
      {
         RARCH_WARN("%s\n", msg_hash_to_str(MSG_AUTOSAVE_FAILED));
         continue;
      }

      autosave_state.list[i] = auto_st;
   }

   return true;
}

void autosave_deinit(void)
{
   unsigned i;

   for (i = 0; i < autosave_state.num; i++)
   {
      autosave_t *handle = autosave_state.list[i];
      if (handle)
      {
         autosave_free(handle);
         free(autosave_state.list[i]);
      }
      autosave_state.list[i] = NULL;
   }

   free(autosave_state.list);

   autosave_state.list     = NULL;
   autosave_state.num      = 0;
}

/**
 * autosave_lock:
 *
 * Lock autosave.
 **/
void autosave_lock(void)
{
   unsigned i;

   for (i = 0; i < autosave_state.num; i++)
   {
      autosave_t *handle = autosave_state.list[i];
      if (handle)
         slock_lock(handle->lock);
   }
}

/**
 * autosave_unlock:
 *
 * Unlocks autosave.
 **/
void autosave_unlock(void)
{
   unsigned i;

   for (i = 0; i < autosave_state.num; i++)
   {
      autosave_t *handle = autosave_state.list[i];
      if (handle)
         slock_unlock(handle->lock);
   }
}
#endif

/**
 * undo_load_state:
 * Revert to the state before a state was loaded.
 *
 * Returns: true if successful, false otherwise.
 **/
bool content_undo_load_state(void)
{
   unsigned i;
   size_t temp_data_size;
   bool ret                  = false;
   unsigned num_blocks       = 0;
   void* temp_data           = NULL;
   struct sram_block *blocks = NULL;

   if (!core_info_current_supports_savestate())
   {
      RARCH_LOG("[State]: %s\n",
            msg_hash_to_str(MSG_CORE_DOES_NOT_SUPPORT_SAVESTATES));
      return false;
   }

   RARCH_LOG("[State]: %s \"%s\", %u %s.\n",
         msg_hash_to_str(MSG_LOADING_STATE),
         undo_load_buf.path,
         (unsigned)undo_load_buf.size,
         msg_hash_to_str(MSG_BYTES));

   /* TODO/FIXME - This checking of SRAM overwrite,
    * the backing up of it and
    * its flushing could all be in their
    * own functions... */
   if (     config_get_ptr()->bools.block_sram_overwrite 
         && task_save_files
         && task_save_files->size)
   {
      RARCH_LOG("[SRAM]: %s.\n",
            msg_hash_to_str(MSG_BLOCKING_SRAM_OVERWRITE));

      if ((blocks = (struct sram_block*)
         calloc(task_save_files->size, sizeof(*blocks))))
      {
         num_blocks = (unsigned)task_save_files->size;
         for (i = 0; i < num_blocks; i++)
            blocks[i].type = task_save_files->elems[i].attr.i;
      }
   }

   for (i = 0; i < num_blocks; i++)
   {
      retro_ctx_memory_info_t    mem_info;

      mem_info.id = blocks[i].type;
      core_get_memory(&mem_info);

      blocks[i].size = mem_info.size;
   }

   for (i = 0; i < num_blocks; i++)
      if (blocks[i].size)
         blocks[i].data = malloc(blocks[i].size);

   /* Backup current SRAM which is overwritten by unserialize. */
   for (i = 0; i < num_blocks; i++)
   {
      if (blocks[i].data)
      {
         retro_ctx_memory_info_t    mem_info;
         const void *ptr = NULL;

         mem_info.id = blocks[i].type;

         core_get_memory(&mem_info);

         if ((ptr = mem_info.data))
            memcpy(blocks[i].data, ptr, blocks[i].size);
      }
   }

   /* We need to make a temporary copy of the buffer, to allow the swap below */
   temp_data              = malloc(undo_load_buf.size);
   temp_data_size         = undo_load_buf.size;
   memcpy(temp_data, undo_load_buf.data, undo_load_buf.size);

   /* Swap the current state with the backup state. This way, we can undo
   what we're undoing */
   //content_save_state("RAM", false, false);

   ret = content_deserialize_state(temp_data, temp_data_size);

   /* Clean up the temporary copy */
   free(temp_data);
   temp_data              = NULL;

    /* Flush back. */
   for (i = 0; i < num_blocks; i++)
   {
      if (blocks[i].data)
      {
         retro_ctx_memory_info_t    mem_info;
         void *ptr   = NULL;

         mem_info.id = blocks[i].type;

         core_get_memory(&mem_info);

         if ((ptr = mem_info.data))
            memcpy(ptr, blocks[i].data, blocks[i].size);
      }
   }

   for (i = 0; i < num_blocks; i++)
   {
      free(blocks[i].data);
      blocks[i].data = NULL;
   }
   free(blocks);

   if (!ret)
   {
      RARCH_ERR("[State]: %s \"%s\".\n",
         msg_hash_to_str(MSG_FAILED_TO_UNDO_LOAD_STATE),
         undo_load_buf.path);
      return false;
   }

   return true;
}

static void undo_save_state_cb(retro_task_t *task,
      void *task_data,
      void *user_data, const char *error)
{
   save_task_state_t *state = (save_task_state_t*)task_data;

   /* Wipe the save file buffer as it's intended to be one use only */
   undo_save_buf.path[0] = '\0';
   undo_save_buf.size    = 0;
   if (undo_save_buf.data)
   {
      free(undo_save_buf.data);
      undo_save_buf.data = NULL;
   }

   free(state);
}

/**
 * task_save_handler_finished:
 * @task : the task to finish
 * @state : the state associated with this task
 *
 * Close the save state file and finish the task.
 **/
static void task_save_handler_finished(retro_task_t *task,
      save_task_state_t *state)
{
   save_task_state_t *task_data = NULL;

   task_set_finished(task, true);

   intfstream_close(state->file);
   free(state->file);

   if (!task_get_error(task) && task_get_cancelled(task))
      task_set_error(task, strdup("Task canceled"));

   task_data = (save_task_state_t*)calloc(1, sizeof(*task_data));
   memcpy(task_data, state, sizeof(*state));

   task_set_data(task, task_data);

   if (state->data)
   {
      if (     (state->flags & SAVE_TASK_FLAG_UNDO_SAVE)
            && (state->data == undo_save_buf.data))
         undo_save_buf.data = NULL;
      free(state->data);
      state->data = NULL;
   }

   free(state);
}

/* Align to 8-byte boundary */
#define CONTENT_ALIGN_SIZE(size) ((((size) + 7) & ~7))

static size_t content_get_rastate_size(rastate_size_info_t* size)
{
   retro_ctx_size_info_t info;
   core_serialize_size(&info);
   if (!info.size)
      return 0;
   size->coremem_size = info.size;
   /* 8-byte identifier, 8-byte block header, content, 8-byte terminator */
   size->total_size   = 8 + 8 + CONTENT_ALIGN_SIZE(info.size) + 8;
#ifdef HAVE_CHEEVOS
   /* 8-byte block header + content */
   if ((size->cheevos_size = rcheevos_get_serialize_size()) > 0)
      size->total_size += 8 + CONTENT_ALIGN_SIZE(size->cheevos_size); 
#endif
   return size->total_size;
}

size_t content_get_serialized_size(void)
{
   rastate_size_info_t size;
   return content_get_rastate_size(&size);
}

static void content_write_block_header(unsigned char* output, const char* header, size_t size)
{
   memcpy(output, header, 4);
   output[4] = ((size) & 0xFF);
   output[5] = ((size >> 8) & 0xFF);
   output[6] = ((size >> 16) & 0xFF);
   output[7] = ((size >> 24) & 0xFF);
}

static bool content_write_serialized_state(void* buffer,
      rastate_size_info_t* size)
{
   retro_ctx_serialize_info_t serial_info;
   unsigned char* output = (unsigned char*)buffer;

   /* 8-byte identifier "RASTATE1" where 1 is the version */
   memcpy(output, "RASTATE", 7);
   output[7] = RASTATE_VERSION;
   output   += 8;

   /* important - write the unaligned size - some cores fail if they aren't passed the exact right size. */
   content_write_block_header(output, RASTATE_MEM_BLOCK, size->coremem_size);
   output += 8;

   /* important - pass the unaligned size to the core. some fail if it isn't exactly what they're expecting. */
   serial_info.size = size->coremem_size;
   serial_info.data = (void*)output;
   if (!core_serialize(&serial_info))
      return false;

   output += CONTENT_ALIGN_SIZE(size->coremem_size);

#ifdef HAVE_CHEEVOS
   if (size->cheevos_size)
   {
      content_write_block_header(output,
            RASTATE_CHEEVOS_BLOCK, size->cheevos_size);
      if (rcheevos_get_serialized_data(output + 8))
         output += CONTENT_ALIGN_SIZE(size->cheevos_size) + 8;
   }
#endif

   content_write_block_header(output, RASTATE_END_BLOCK, 0);

   return true;
}

bool content_serialize_state(void* buffer, size_t buffer_size)
{
   rastate_size_info_t size;
   size_t len = content_get_rastate_size(&size);
   if (len == 0 || len > buffer_size)
      return false;
   return content_write_serialized_state(buffer, &size);
}

static void *content_get_serialized_data(size_t* serial_size)
{
   size_t len;
   void* data;
   rastate_size_info_t size;
   if ((len = content_get_rastate_size(&size)) == 0)
      return NULL;

   /* Ensure buffer is initialised to zero
    * > Prevents inconsistent compressed state file
    *   sizes when core requests a larger buffer
    *   than it needs (and leaves the excess
    *   as uninitialised garbage) */
   if (!(data = calloc(len, 1)))
      return NULL;

   if (!content_write_serialized_state(data, &size))
   {
      free(data);
      return NULL;
   }

   *serial_size = size.total_size;
   return data;
}

/**
 * task_save_handler:
 * @task : the task being worked on
 *
 * Write a chunk of data to the save state file.
 **/
static void task_save_handler(retro_task_t *task)
{
   ssize_t remaining;
   int written              = 0;
   save_task_state_t *state = (save_task_state_t*)task->state;

   if (!state->file)
   {
      if (state->flags & SAVE_TASK_FLAG_COMPRESS_FILES)
         state->file   = intfstream_open_rzip_file(
               state->path, RETRO_VFS_FILE_ACCESS_WRITE);
      else
         state->file   = intfstream_open_file(
               state->path, RETRO_VFS_FILE_ACCESS_WRITE,
               RETRO_VFS_FILE_ACCESS_HINT_NONE);

      if (!state->file)
         return;
   }

   if (!state->data)
   {
      size_t size = 0;
      state->data = content_get_serialized_data(&size);
      state->size = (ssize_t)size;
   }

   remaining       = MIN(state->size - state->written, SAVE_STATE_CHUNK);

   if (state->data)
   {
      written         = (int)intfstream_write(state->file,
         (uint8_t*)state->data + state->written, remaining);
      state->written += written;
   }

   task_set_progress(task, (state->written / (float)state->size) * 100);

   if (task_get_cancelled(task) || written != remaining)
   {
      size_t err_size = 8192 * sizeof(char);
      char *err       = (char*)malloc(err_size);

      if (state->flags & SAVE_TASK_FLAG_UNDO_SAVE)
      {
         const char *failed_undo_str = msg_hash_to_str(
               MSG_FAILED_TO_UNDO_SAVE_STATE);
         RARCH_ERR("[State]: %s \"%s\".\n", failed_undo_str,
               undo_save_buf.path);
         err[0]      = '\0';
         snprintf(err, err_size - 1, "%s \"RAM\".", failed_undo_str);
      }
      else
      {
         size_t _len = strlcpy(err,
               msg_hash_to_str(MSG_FAILED_TO_SAVE_STATE_TO),
               err_size - 1);
         err[_len  ] = ' ';
         err[_len+1] = '\0';
         strlcat(err, state->path, err_size - 1);
      }

      task_set_error(task, strdup(err));
      free(err);
      task_save_handler_finished(task, state);
      return;
   }

   if (state->written == state->size)
   {
      char       *msg      = NULL;

      task_free_title(task);

      if (state->flags & SAVE_TASK_FLAG_UNDO_SAVE)
         msg = strdup(msg_hash_to_str(MSG_RESTORED_OLD_SAVE_STATE));
      else if (state->state_slot < 0)
         msg = strdup(msg_hash_to_str(MSG_SAVED_STATE_TO_SLOT_AUTO));
      else
      {
         char new_msg[128];
         new_msg[0] = '\0';

         snprintf(new_msg, sizeof(new_msg),
               msg_hash_to_str(MSG_SAVED_STATE_TO_SLOT),
               state->state_slot);
         msg = strdup(new_msg);
      }

      if (!task_get_mute(task) && msg)
      {
         task_set_title(task, msg);
         msg = NULL;
      }

      task_save_handler_finished(task, state);

      if (!string_is_empty(msg))
         free(msg);
   }
}

/**
 * task_push_undo_save_state:
 * @path : file path of the save state
 * @data : the save state data to write
 * @size : the total size of the save state
 *
 * Create a new task to undo the last save of the content state.
 **/
static bool task_push_undo_save_state(const char *path, void *data, size_t size)
{
   settings_t     *settings;
   retro_task_t       *task      = task_init();
   save_task_state_t *state      = (save_task_state_t*)
      calloc(1, sizeof(*state));

   if (!task || !state)
      goto error;

   settings                      = config_get_ptr();

   strlcpy(state->path, path, sizeof(state->path));
   state->data                   = data;
   state->size                   = size;
   state->flags                 |= SAVE_TASK_FLAG_UNDO_SAVE;
   state->state_slot             = settings->ints.state_slot;
   if (video_driver_cached_frame_has_valid_framebuffer())
      state->flags              |= SAVE_TASK_FLAG_HAS_VALID_FB;
#if defined(HAVE_ZLIB)
   if (settings->bools.savestate_file_compression)
      state->flags              |= SAVE_TASK_FLAG_COMPRESS_FILES;
#endif
   
   task->type                    = TASK_TYPE_BLOCKING;
   task->state                   = state;
   task->handler                 = task_save_handler;
   task->callback                = undo_save_state_cb;
   task->title                   = strdup(msg_hash_to_str(MSG_UNDOING_SAVE_STATE));

   task_queue_push(task);

   return true;

error:
   if (data)
      free(data);
   if (state)
      free(state);
   if (task)
      free(task);

   return false;
}

/**
 * undo_save_state:
 * Reverts the last save operation
 *
 * Returns: true if successful, false otherwise.
 **/
bool content_undo_save_state(void)
{
   if (core_info_current_supports_savestate())
      return task_push_undo_save_state(
            undo_save_buf.path,
            undo_save_buf.data,
            undo_save_buf.size);
   RARCH_LOG("[State]: %s\n",
         msg_hash_to_str(MSG_CORE_DOES_NOT_SUPPORT_SAVESTATES));
   return false;
}

/**
 * task_load_handler_finished:
 * @task : the task to finish
 * @state : the state associated with this task
 *
 * Close the loaded state file and finish the task.
 **/
static void task_load_handler_finished(retro_task_t *task,
      save_task_state_t *state)
{
   load_task_data_t *task_data = NULL;

   task_set_finished(task, true);

   if (state->file)
   {
      intfstream_close(state->file);
      free(state->file);
   }

   if (!task_get_error(task) && task_get_cancelled(task))
      task_set_error(task, strdup("Task canceled"));

   if (!(task_data = (load_task_data_t*)calloc(1, sizeof(*task_data))))
      return;

   memcpy(task_data, state, sizeof(*task_data));

   task_set_data(task, task_data);

   free(state);
}

/**
 * task_load_handler:
 * @task : the task being worked on
 *
 * Load a chunk of data from the save state file.
 **/
static void task_load_handler(retro_task_t *task)
{
   ssize_t remaining, bytes_read;
   save_task_state_t *state = (save_task_state_t*)task->state;

   if (!state->file)
   {
/*
#if defined(HAVE_ZLIB)
      * Always use RZIP interface when reading state
       * files - this will automatically handle uncompressed
       * data *
      if (!(state->file = intfstream_open_rzip_file(state->path,
                  RETRO_VFS_FILE_ACCESS_READ)))
         goto not_found;
#else
    */
      if (!(state->file = intfstream_open_file(state->path,
                  RETRO_VFS_FILE_ACCESS_READ,
                  RETRO_VFS_FILE_ACCESS_HINT_NONE)))
<<<<<<< HEAD
         goto end;
//#endif
=======
         goto not_found;
#endif
>>>>>>> 66507d86

      if ((state->size = intfstream_get_size(state->file)) < 0)
         goto end;

      if (!(state->data = malloc(state->size + 1)))
         goto end;
   }

#ifdef HAVE_CHEEVOS
   if (rcheevos_hardcore_active())
      task_set_cancelled(task, true);
#endif

   remaining          = MIN(state->size - state->bytes_read, SAVE_STATE_CHUNK);
   bytes_read         = intfstream_read(state->file,
         (uint8_t*)state->data + state->bytes_read, remaining);
   state->bytes_read += bytes_read;

   if (state->size > 0)
      task_set_progress(task, (state->bytes_read / (float)state->size) * 100);

   if (task_get_cancelled(task) || bytes_read != remaining)
   {
      if (state->flags & SAVE_TASK_FLAG_AUTOLOAD)
      {
         char *msg = (char*)malloc(8192 * sizeof(char));

         msg[0] = '\0';

         snprintf(msg,
               8192 * sizeof(char),
               msg_hash_to_str(MSG_AUTOLOADING_SAVESTATE_FAILED),
               path_basename(state->path));
         task_set_error(task, strdup(msg));
         free(msg);
      }
      else
         task_set_error(task, strdup(msg_hash_to_str(MSG_FAILED_TO_LOAD_STATE)));

      free(state->data);
      state->data = NULL;
      task_load_handler_finished(task, state);
      return;
   }

   if (state->bytes_read == state->size)
   {
      task_free_title(task);

      if (!task_get_mute(task))
      {
         size_t msg_size   = 8192 * sizeof(char);
         char *msg         = (char*)malloc(msg_size);

         msg[0]            = '\0';

         if (state->flags & SAVE_TASK_FLAG_AUTOLOAD)
         {
            snprintf(msg,
                  msg_size - 1,
                  msg_hash_to_str(MSG_AUTOLOADING_SAVESTATE_SUCCEEDED),
                  path_basename(state->path));
         }
         else
         {
            if (state->state_slot < 0)
               strlcpy(msg,
                     msg_hash_to_str(MSG_LOADED_STATE_FROM_SLOT_AUTO),
                     msg_size - 1);
            else
               snprintf(msg, msg_size - 1,
                     msg_hash_to_str(MSG_LOADED_STATE_FROM_SLOT),
                     state->state_slot);
         }

         task_set_title(task, strdup(msg));
         free(msg);
      }

      goto end;
   }

   return;

not_found:
   {
      size_t msg_size   = 8192 * sizeof(char);
      char *msg         = (char*)malloc(msg_size);

      msg[0] = '\0';

      snprintf(msg,
            msg_size - 1,
            "%s \"%s\".",
            msg_hash_to_str(MSG_FAILED_TO_LOAD_STATE),
            path_basename(state->path));

      task_set_title(task, strdup(msg));
      free(msg);
   }

end:
   task_load_handler_finished(task, state);
}

static bool content_load_rastate1(unsigned char* input, size_t size)
{
   unsigned char *stop = input + size;
   bool seen_core      = false;
#ifdef HAVE_CHEEVOS
   bool seen_cheevos   = false;
#endif

   input += 8;

   while (input < stop)
   {
      size_t     block_size = ( input[7] << 24 
            | input[6] << 16 |  input[5] << 8 | input[4]);
      unsigned char *marker = input;

      input += 8;

      if (memcmp(marker, RASTATE_MEM_BLOCK, 4) == 0)
      {
         retro_ctx_serialize_info_t serial_info;
         serial_info.data_const = (void*)input;
         serial_info.size       = block_size;
         if (!core_unserialize(&serial_info))
            return false;

         seen_core = true;
      }
#ifdef HAVE_CHEEVOS
      else if (memcmp(marker, RASTATE_CHEEVOS_BLOCK, 4) == 0)
      {
         if (rcheevos_set_serialized_data((void*)input))
            seen_cheevos = true;
      }
#endif
      else if (memcmp(marker, RASTATE_END_BLOCK, 4) == 0)
         break;

      input += CONTENT_ALIGN_SIZE(block_size);
   }

   if (!seen_core)
      return false;

#ifdef HAVE_CHEEVOS
   if (!seen_cheevos)
      rcheevos_set_serialized_data(NULL);
#endif

   return true;
}

bool content_deserialize_state(
      const void* serialized_data, size_t serialized_size)
{
   if (memcmp(serialized_data, "RASTATE", 7) != 0)
   {
      /* old format is just core data, load it directly */
      retro_ctx_serialize_info_t serial_info;
      serial_info.data_const = serialized_data;
      serial_info.size       = serialized_size;
      if (!core_unserialize(&serial_info))
         return false;

#ifdef HAVE_CHEEVOS
      rcheevos_set_serialized_data(NULL);
#endif
   }
   else
   {
      unsigned char* input = (unsigned char*)serialized_data;
      switch (input[7]) /* version */
      {
         case 1:
            if (content_load_rastate1(input, serialized_size))
               break;
            /* fall-through intentional */
         default:
            return false;
      }
   }

   return true;
}

/**
 * content_load_state_cb:
 * @path      : path that state will be loaded from.
 * Load a state from disk to memory.
 *
 **/
static void content_load_state_cb(retro_task_t *task,
      void *task_data,
      void *user_data, const char *error)
{
   unsigned i;
   bool ret;
   load_task_data_t *load_data = (load_task_data_t*)task_data;
   ssize_t size                = load_data->size;
   unsigned num_blocks         = 0;
   void *buf                   = load_data->data;
   struct sram_block *blocks   = NULL;
   settings_t *settings        = config_get_ptr();
   bool block_sram_overwrite   = settings->bools.block_sram_overwrite;

#ifdef HAVE_CHEEVOS
   if (rcheevos_hardcore_active())
      goto error;
#endif

   RARCH_LOG("[State]: %s \"%s\", %u %s.\n",
         msg_hash_to_str(MSG_LOADING_STATE),
         load_data->path,
         (unsigned)size,
         msg_hash_to_str(MSG_BYTES));

   if (size < 0 || !buf)
      goto error;

   /* This means we're backing up the file in memory, 
    * so content_undo_save_state()
    * can restore it */
   if (load_data->flags & SAVE_TASK_FLAG_LOAD_TO_BACKUP_BUFF)
   {
      /* If we were previously backing up a file, let go of it first */
      if (undo_save_buf.data)
      {
         free(undo_save_buf.data);
         undo_save_buf.data = NULL;
      }

      if (!(undo_save_buf.data = malloc(size)))
         goto error;

      memcpy(undo_save_buf.data, buf, size);
      undo_save_buf.size = size;
      strlcpy(undo_save_buf.path, load_data->path, sizeof(undo_save_buf.path));

      free(buf);
      free(load_data);
      return;
   }

   if (block_sram_overwrite && task_save_files
         && task_save_files->size)
   {
      RARCH_LOG("[SRAM]: %s.\n",
            msg_hash_to_str(MSG_BLOCKING_SRAM_OVERWRITE));

      if ((blocks = (struct sram_block*)
         calloc(task_save_files->size, sizeof(*blocks))))
      {
         num_blocks = (unsigned)task_save_files->size;
         for (i = 0; i < num_blocks; i++)
            blocks[i].type = task_save_files->elems[i].attr.i;
      }
   }

   for (i = 0; i < num_blocks; i++)
   {
      retro_ctx_memory_info_t mem_info;

      mem_info.id    = blocks[i].type;
      core_get_memory(&mem_info);

      blocks[i].size = mem_info.size;
   }

   for (i = 0; i < num_blocks; i++)
      if (blocks[i].size)
         blocks[i].data = malloc(blocks[i].size);

   /* Backup current SRAM which is overwritten by unserialize. */
   for (i = 0; i < num_blocks; i++)
   {
      if (blocks[i].data)
      {
         retro_ctx_memory_info_t mem_info;
         const void *ptr = NULL;

         mem_info.id     = blocks[i].type;

         core_get_memory(&mem_info);

         if ((ptr = mem_info.data))
            memcpy(blocks[i].data, ptr, blocks[i].size);
      }
   }

   /* Backup the current state so we can undo this load */
   //content_save_state("RAM", false, false);

   ret = content_deserialize_state(buf, size);

   /* Flush back. */
   for (i = 0; i < num_blocks; i++)
   {
      if (blocks[i].data)
      {
         retro_ctx_memory_info_t    mem_info;
         void *ptr   = NULL;

         mem_info.id = blocks[i].type;

         core_get_memory(&mem_info);

         if ((ptr = mem_info.data))
            memcpy(ptr, blocks[i].data, blocks[i].size);
      }
   }

   for (i = 0; i < num_blocks; i++)
      free(blocks[i].data);
   free(blocks);

   if (!ret)
      goto error;

   free(buf);
   free(load_data);

   return;

error:
   RARCH_ERR("[State]: %s \"%s\".\n",
         msg_hash_to_str(MSG_FAILED_TO_LOAD_STATE),
         load_data->path);
   if (buf)
      free(buf);
   free(load_data);
}

/**
 * save_state_cb:
 *
 * Called after the save state is done. Takes a screenshot if needed.
 **/
static void save_state_cb(retro_task_t *task,
      void *task_data,
      void *user_data, const char *error)
{
   save_task_state_t *state   = (save_task_state_t*)task_data;
#ifdef HAVE_SCREENSHOTS
   char               *path   = strdup(state->path);
   settings_t     *settings   = config_get_ptr();
   const char *dir_screenshot = settings->paths.directory_screenshot; 

   if (state->flags & SAVE_TASK_FLAG_THUMBNAIL_ENABLE)
      take_screenshot(dir_screenshot,
            path, true,
            state->flags & SAVE_TASK_FLAG_HAS_VALID_FB, false, true);
   free(path);
#endif

   free(state);
}

/**
 * task_push_save_state:
 * @path : file path of the save state
 * @data : the save state data to write
 * @size : the total size of the save state
 *
 * Create a new task to save the content state.
 **/
static void task_push_save_state(const char *path, void *data, size_t size, bool autosave)
{
   settings_t     *settings        = config_get_ptr();
   retro_task_t       *task        = task_init();
   save_task_state_t *state        = (save_task_state_t*)calloc(1, sizeof(*state));

   if (!task || !state)
      goto error;

   strlcpy(state->path, path, sizeof(state->path));
   state->data                   = data;
   state->size                   = size;
   /* Don't show OSD messages if we are auto-saving */
   if (autosave)
      state->flags              |= (SAVE_TASK_FLAG_AUTOSAVE |
                                    SAVE_TASK_FLAG_MUTE);
   if (settings->bools.savestate_thumbnail_enable)
   {
      /* Delay OSD messages and widgets for a few frames
       * to prevent GPU screenshots from having notifications */
      runloop_state_t *runloop_st = runloop_state_get_ptr();
      runloop_st->msg_queue_delay = 12;
      state->flags               |= SAVE_TASK_FLAG_THUMBNAIL_ENABLE;
   }
   state->state_slot             = settings->ints.state_slot;
   if (video_driver_cached_frame_has_valid_framebuffer())
      state->flags              |= SAVE_TASK_FLAG_HAS_VALID_FB;
#if defined(HAVE_ZLIB)
   if (settings->bools.savestate_file_compression)
      state->flags              |= SAVE_TASK_FLAG_COMPRESS_FILES;
#endif
   
   task->type                    = TASK_TYPE_BLOCKING;
   task->state                   = state;
   task->handler                 = task_save_handler;
   task->callback                = save_state_cb;
   task->title                   = strdup(msg_hash_to_str(MSG_SAVING_STATE));
   task->mute                    = state->flags & SAVE_TASK_FLAG_MUTE;

   if (!task_queue_push(task))
   {
       /* Another blocking task is already active. */
      if (data)
         free(data);
      if (task->title)
         task_free_title(task);
      free(task);
      free(state);
   }

   return;

error:
   if (data)
      free(data);
   if (state)
      free(state);
   if (task)
   {
      if (task->title)
         task_free_title(task);
      free(task);
   }
}

/**
 * content_load_and_save_state_cb:
 * @path      : path that state will be loaded from.
 * Load then save a state.
 *
 **/
static void content_load_and_save_state_cb(retro_task_t *task,
      void *task_data,
      void *user_data, const char *error)
{
   load_task_data_t *load_data = (load_task_data_t*)task_data;
   char                  *path = strdup(load_data->path);
   void                  *data = load_data->undo_data;
   size_t                 size = load_data->undo_size;
   bool               autosave = load_data->flags & SAVE_TASK_FLAG_AUTOSAVE;

   content_load_state_cb(task, task_data, user_data, error);

   task_push_save_state(path, data, size, autosave);

   free(path);
}

/**
 * task_push_load_and_save_state:
 * @path : file path of the save state
 * @data : the save state data to write
 * @size : the total size of the save state
 * @load_to_backup_buffer : If true, the state will be loaded into undo_save_buf.
 *
 * Create a new task to load current state first into a backup buffer (for undo)
 * and then save the content state.
 **/
static void task_push_load_and_save_state(const char *path, void *data,
      size_t size, bool load_to_backup_buffer, bool autosave)
{
   retro_task_t      *task     = NULL;
   settings_t        *settings = config_get_ptr();
   save_task_state_t *state    = (save_task_state_t*)
      calloc(1, sizeof(*state));

   if (!state)
      return;

   if (!(task = task_init()))
   {
      free(state);
      return;
   }


   strlcpy(state->path, path, sizeof(state->path));
   if (load_to_backup_buffer)
      state->flags              |= SAVE_TASK_FLAG_LOAD_TO_BACKUP_BUFF;
   state->undo_size              = size;
   state->undo_data              = data;
   /* Don't show OSD messages if we are auto-saving */
   if (autosave)
      state->flags              |= (SAVE_TASK_FLAG_AUTOSAVE |
                                    SAVE_TASK_FLAG_MUTE);
   if (load_to_backup_buffer)
      state->flags              |= SAVE_TASK_FLAG_MUTE;
   state->state_slot             = settings->ints.state_slot;
   if (video_driver_cached_frame_has_valid_framebuffer())
      state->flags              |= SAVE_TASK_FLAG_HAS_VALID_FB;
#if defined(HAVE_ZLIB)
   if (settings->bools.savestate_file_compression)
      state->flags              |= SAVE_TASK_FLAG_COMPRESS_FILES;
#endif

   
   task->state                   = state;
   task->type                    = TASK_TYPE_BLOCKING;
   task->handler                 = task_load_handler;
   task->callback                = content_load_and_save_state_cb;
   task->title                   = strdup(msg_hash_to_str(MSG_LOADING_STATE));
   task->mute                    = state->flags & SAVE_TASK_FLAG_MUTE;

   if (!task_queue_push(task))
   {
       /* Another blocking task is already active. */
      if (data)
         free(data);
      if (task->title)
         task_free_title(task);
      free(task);
      free(state);
   }
}

void* state_data;
char myString[200];

void save_state_info(void)
{
    memset(myString, '\0', sizeof(myString));
    if (state_data) 
        free(state_data);
    retro_ctx_size_info_t info;
    rastate_size_info_t size;
    if (!core_info_current_supports_savestate()) {
        strcpy(myString, "Not Supported");
        return;
    }
    core_serialize_size(&info);
    if (info.size == 0) {
        strcpy(myString, "Size is zero");
        return;
    }
    if (!content_get_rastate_size(&size)) {
        strcpy(myString, "Error");
        return;
    }
    state_data = calloc(size.total_size, 1);
    if (!state_data) {
        strcpy(myString, "Error initializing data");
        return;
    }
    if (!content_write_serialized_state(state_data, &size))
    {
        strcpy(myString, "Error writing data");
        free(state_data);
        return;
    }
    sprintf(myString, "%zu|%zu|1", size.total_size, (unsigned long)state_data);
}


char* get_state_info(void) {
    return myString;
}

/**
 * content_save_state:
 * @path      : path of saved state that shall be written to.
 * @save_to_disk: If false, saves the state onto undo_load_buf.
 * Save a state from memory to disk.
 *
 * Returns: true if successful, false otherwise.
 **/
bool content_save_state(const char *path, bool save_to_disk, bool autosave)
{
   size_t serial_size;
   retro_ctx_size_info_t info;
   void *data  = NULL;

   if (!core_info_current_supports_savestate())
   {
      RARCH_LOG("[State]: %s\n",
            msg_hash_to_str(MSG_CORE_DOES_NOT_SUPPORT_SAVESTATES));
      return false;
   }

   core_serialize_size(&info);

   if (info.size == 0)
      return false;
   serial_size = info.size;

   if (!save_state_in_background)
   {
      if (!(data = content_get_serialized_data(&serial_size)))
      {
         RARCH_ERR("[State]: %s \"%s\".\n",
               msg_hash_to_str(MSG_FAILED_TO_SAVE_STATE_TO),
               path);
         return false;
      }

      RARCH_LOG("[State]: %s \"%s\", %u %s.\n",
            msg_hash_to_str(MSG_SAVING_STATE),
            path,
            (unsigned)serial_size,
            msg_hash_to_str(MSG_BYTES));
   }

   if (save_to_disk)
   {
      if (path_is_valid(path) && !autosave)
      {
         RARCH_LOG("[State]: %s ...\n",
               msg_hash_to_str(MSG_FILE_ALREADY_EXISTS_SAVING_TO_BACKUP_BUFFER));

         task_push_load_and_save_state(path, data, serial_size, true, autosave);
      }
      else
         task_push_save_state(path, data, serial_size, autosave);
   }
   else
   {
      if (!data)
      {
         if (!(data = content_get_serialized_data(&serial_size)))
         {
            RARCH_ERR("[State]: %s \"%s\".\n",
                  msg_hash_to_str(MSG_FAILED_TO_SAVE_STATE_TO),
                  path);
            return false;
         }
      }

      /* save_to_disk is false, which means we are saving the state
      in undo_load_buf to allow content_undo_load_state() to restore it */

      /* If we were holding onto an old state already, clean it up first */
      if (undo_load_buf.data)
      {
         free(undo_load_buf.data);
         undo_load_buf.data = NULL;
      }

      if (!(undo_load_buf.data = malloc(serial_size)))
      {
         free(data);
         return false;
      }

      memcpy(undo_load_buf.data, data, serial_size);
      free(data);
      undo_load_buf.size = serial_size;
      strlcpy(undo_load_buf.path, path, sizeof(undo_load_buf.path));
   }

   return true;
}

/**
 * content_ram_state_pending:
 * Check a RAM state write to disk.
 *
 * @return true if need to write, false otherwise.
 **/
bool content_ram_state_pending(void)
{
   return ram_buf.to_write_file;
}

static bool task_save_state_finder(retro_task_t *task, void *user_data)
{
   return (task && task->handler == task_save_handler);
}

/* Returns true if a save state task is in progress */
static bool content_save_state_in_progress(void* data)
{
   task_finder_data_t find_data;

   find_data.func     = task_save_state_finder;
   find_data.userdata = NULL;

   return task_queue_find(&find_data);
}

void content_wait_for_save_state_task(void)
{
   task_queue_wait(content_save_state_in_progress, NULL);
}


static bool task_load_state_finder(retro_task_t *task, void *user_data)
{
   return (task && task->handler == task_load_handler);
}

/* Returns true if a load state task is in progress */
bool content_load_state_in_progress(void* data)
{
   task_finder_data_t find_data;

   find_data.func     = task_load_state_finder;
   find_data.userdata = NULL;

   return task_queue_find(&find_data);
}

void content_wait_for_load_state_task(void)
{
   task_queue_wait(content_load_state_in_progress, NULL);
}

/**
 * content_load_state:
 * @path                  : path that state will be loaded from.
 * @load_to_backup_buffer : If true, state will be loaded into undo_save_buf.
 * Load a state from disk to memory.
 *
 * @return true if successful, false otherwise.
 **/
bool content_load_state(const char *path,
      bool load_to_backup_buffer, bool autoload)
{
   retro_task_t       *task     = NULL;
   save_task_state_t *state     = NULL;
   settings_t *settings         = config_get_ptr();

   if (!core_info_current_supports_savestate())
   {
      RARCH_LOG("[State]: %s\n",
            msg_hash_to_str(MSG_CORE_DOES_NOT_SUPPORT_SAVESTATES));
      goto error;
   }

   task  = task_init();
   state = (save_task_state_t*)calloc(1, sizeof(*state));

   if (!task || !state)
      goto error;

   strlcpy(state->path, path, sizeof(state->path));
   if (load_to_backup_buffer)
      state->flags             |= SAVE_TASK_FLAG_LOAD_TO_BACKUP_BUFF;
   if (autoload)
      state->flags             |= SAVE_TASK_FLAG_AUTOLOAD;
   state->state_slot            = settings->ints.state_slot;
   if (video_driver_cached_frame_has_valid_framebuffer())
      state->flags             |= SAVE_TASK_FLAG_HAS_VALID_FB;
#if defined(HAVE_ZLIB)
   if (settings->bools.savestate_file_compression)
      state->flags             |= SAVE_TASK_FLAG_COMPRESS_FILES;
#endif

   task->type                   = TASK_TYPE_BLOCKING;
   task->state                  = state;
   task->handler                = task_load_handler;
   task->callback               = content_load_state_cb;
   task->title                  = strdup(msg_hash_to_str(MSG_LOADING_STATE));

   task_queue_push(task);

   return true;

error:
   if (state)
      free(state);
   if (task)
      free(task);

   return false;
}

bool supports_states(void)
{
    return core_info_current_supports_savestate();
}

bool content_rename_state(const char *origin, const char *dest)
{
   if (filestream_exists(dest))
      filestream_delete(dest);

   if (!filestream_rename(origin, dest))
      return true;

   RARCH_ERR("[State]: Error renaming file \"%s\".\n", origin);
   return false;
}

/*
*
* TODO/FIXME: Figure out when and where this should be called.
* As it is, when e.g. closing Gambatte, we get the 
* same printf message 4 times.
*/
void content_reset_savestate_backups(void)
{
   if (undo_save_buf.data)
   {
      free(undo_save_buf.data);
      undo_save_buf.data = NULL;
   }

   undo_save_buf.path[0] = '\0';
   undo_save_buf.size    = 0;

   if (undo_load_buf.data)
   {
      free(undo_load_buf.data);
      undo_load_buf.data = NULL;
   }

   undo_load_buf.path[0] = '\0';
   undo_load_buf.size    = 0;

   if (ram_buf.state_buf.data)
   {
      free(ram_buf.state_buf.data);
      ram_buf.state_buf.data = NULL;
   }

   ram_buf.state_buf.path[0] = '\0';
   ram_buf.state_buf.size    = 0;
   ram_buf.to_write_file     = false;
}

bool content_undo_load_buf_is_empty(void)
{
   return undo_load_buf.data == NULL || undo_load_buf.size == 0;
}

bool content_undo_save_buf_is_empty(void)
{
   return undo_save_buf.data == NULL || undo_save_buf.size == 0;
}

static bool content_get_memory(retro_ctx_memory_info_t *mem_info,
      struct ram_type *ram, unsigned slot)
{
   ram->type     = task_save_files->elems[slot].attr.i;
   ram->path     = task_save_files->elems[slot].data;
   mem_info->id  = ram->type;

   core_get_memory(mem_info);

   if (!mem_info->data || mem_info->size == 0)
      return false;

   return true;
}

/**
 * content_load_ram_file:
 * @path             : path of RAM state that will be loaded from.
 * @type             : type of memory
 *
 * Load a RAM state from disk to memory.
 */
bool content_load_ram_file(unsigned slot)
{
   int64_t rc;
   struct ram_type ram;
   retro_ctx_memory_info_t mem_info;
   void *buf        = NULL;

   if (!content_get_memory(&mem_info, &ram, slot))
      return false;

   /* On first run of content, SRAM file will
    * not exist. This is a common enough occurrence
    * that we should check before attempting to
    * invoke the relevant read_file() function */
   if (    string_is_empty(ram.path)
       || !path_is_valid(ram.path))
      return false;

#if defined(HAVE_ZLIB)
   /* Always use RZIP interface when reading SRAM
    * files - this will automatically handle uncompressed
    * data */
   //if (!rzipstream_read_file(ram.path, &buf, &rc))
   if (!filestream_read_file(ram.path, &buf, &rc))
#else
   if (!filestream_read_file(ram.path, &buf, &rc))
#endif
      return false;

   if (rc > 0)
   {
      if (rc > (ssize_t)mem_info.size)
      {
         RARCH_WARN("[SRAM]: SRAM is larger than implementation expects, "
               "doing partial load (truncating %u %s %s %u).\n",
               (unsigned)rc,
               msg_hash_to_str(MSG_BYTES),
               msg_hash_to_str(MSG_TO),
               (unsigned)mem_info.size);
         rc = mem_info.size;
      }
      memcpy(mem_info.data, buf, (size_t)rc);
   }

   if (buf)
      free(buf);

   return true;
}

/**
 * dump_to_file_desperate:
 * @data         : pointer to data buffer.
 * @size         : size of @data.
 * @type         : type of file to be saved.
 *
 * Attempt to save valuable RAM data somewhere.
 **/
static bool dump_to_file_desperate(const void *data,
      size_t size, unsigned type)
{
   time_t time_;
   struct tm tm_;
   char timebuf[256];
   char path[PATH_MAX_LENGTH + 256 + 32];
   char application_data[PATH_MAX_LENGTH];

   application_data[0]    = '\0';
   path            [0]    = '\0';
   timebuf         [0]    = '\0';

   if (!fill_pathname_application_data(application_data,
            sizeof(application_data)))
      return false;

   time(&time_);

   rtime_localtime(&time_, &tm_);

   strftime(timebuf,
         256 * sizeof(char),
         "%Y-%m-%d-%H-%M-%S", &tm_);

   snprintf(path, sizeof(path),
         "%s/RetroArch-recovery-%u%s",
         application_data, type,
         timebuf);

   /* Fallback (emergency) saves are always
    * uncompressed
    * > If a regular save fails, then the host
    *   system is experiencing serious technical
    *   difficulties (most likely some kind of
    *   hardware failure)
    * > In this case, we don't want to further
    *   complicate matters by introducing zlib
    *   compression overheads */
   if (!filestream_write_file(path, data, size))
      return false;

   RARCH_WARN("[SRAM]: Succeeded in saving RAM data to \"%s\".\n", path);
   return true;
}

/**
 * content_load_state_from_ram:
 * Load a state from RAM.
 *
 * @return true if successful, false otherwise.
 **/
bool content_load_state_from_ram(void)
{
   size_t temp_data_size;
   bool ret        = false;
   void* temp_data = NULL;

   if (!core_info_current_supports_savestate())
   {
      RARCH_LOG("[State]: %s\n",
            msg_hash_to_str(MSG_CORE_DOES_NOT_SUPPORT_SAVESTATES));
      return false;
   }

   if (!ram_buf.state_buf.data)
      return false;

   RARCH_LOG("[State]: %s, %u %s.\n",
         msg_hash_to_str(MSG_LOADING_STATE),
         (unsigned)ram_buf.state_buf.size,
         msg_hash_to_str(MSG_BYTES));

   /* We need to make a temporary copy of the buffer, to allow the swap below */
   temp_data       = malloc(ram_buf.state_buf.size);
   temp_data_size  = ram_buf.state_buf.size;
   memcpy(temp_data, ram_buf.state_buf.data, ram_buf.state_buf.size);

   /* Swap the current state with the backup state. This way, we can undo
   what we're undoing */
   //content_save_state("RAM", false, false);

   ret             = content_deserialize_state(temp_data, temp_data_size);

   /* Clean up the temporary copy */
   free(temp_data);
   temp_data       = NULL;

   if (!ret)
   {
      RARCH_ERR("[State]: %s.\n",
         msg_hash_to_str(MSG_FAILED_TO_LOAD_SRAM));
      return false;
   }

   return true;
}

/**
 * content_save_state_from_ram:
 * Save a state to RAM.
 *
 * @return true if successful, false otherwise.
 **/
bool content_save_state_to_ram(void)
{
   retro_ctx_size_info_t info;
   void *data  = NULL;
   size_t serial_size;

   if (!core_info_current_supports_savestate())
   {
      RARCH_LOG("[State]: %s\n",
            msg_hash_to_str(MSG_CORE_DOES_NOT_SUPPORT_SAVESTATES));
      return false;
   }

   core_serialize_size(&info);

   if (info.size == 0)
      return false;
   serial_size = info.size;

   if (!save_state_in_background)
   {
      if (!(data = content_get_serialized_data(&serial_size)))
      {
         RARCH_ERR("[State]: %s.\n",
               msg_hash_to_str(MSG_FAILED_TO_SAVE_SRAM));
         return false;
      }

      RARCH_LOG("[State]: %s, %u %s.\n",
            msg_hash_to_str(MSG_SAVING_STATE),
            (unsigned)serial_size,
            msg_hash_to_str(MSG_BYTES));
   }

   if (!data)
   {
      if (!(data = content_get_serialized_data(&serial_size)))
      {
         RARCH_ERR("[State]: %s.\n",
               msg_hash_to_str(MSG_FAILED_TO_SAVE_SRAM));
         return false;
      }
   }

   /* If we were holding onto an old state already, clean it up first */
   if (ram_buf.state_buf.data)
   {
      free(ram_buf.state_buf.data);
      ram_buf.state_buf.data = NULL;
   }

   if (!(ram_buf.state_buf.data = malloc(serial_size)))
   {
      free(data);
      return false;
   }

   memcpy(ram_buf.state_buf.data, data, serial_size);
   free(data);
   ram_buf.state_buf.size = serial_size;
   ram_buf.to_write_file  = true;

   return true;
}

/**
 * content_ram_state_to_file:
 * @path             : path of RAM state that shall be written to.
 *
 * Save a RAM state from memory to disk.
 *
 * @return true if successful, false otherwise.
 **/
bool content_ram_state_to_file(const char *path)
{
   if (     path
         && ram_buf.state_buf.data
         && ram_buf.to_write_file)
   {
       /*
#if defined(HAVE_ZLIB)
      settings_t *settings = config_get_ptr();
      if (settings->bools.save_file_compression)
      {
         if (rzipstream_write_file(
               path, ram_buf.state_buf.data, ram_buf.state_buf.size))
            goto success;
      }
      else
#endif
*/
      {
         if (filestream_write_file(
               path, ram_buf.state_buf.data, ram_buf.state_buf.size))
            goto success;
      }
   }

   return false;

success:
   ram_buf.to_write_file = false;
   return true;
}

/**
 * content_save_ram_file:
 * @path             : path of RAM state that shall be written to.
 * @type             : type of memory
 *
 * Save a RAM state from memory to disk.
 *
 */
bool content_save_ram_file(unsigned slot, bool compress)
{
   struct ram_type ram;
   retro_ctx_memory_info_t mem_info;

   if (!content_get_memory(&mem_info, &ram, slot))
      return false;

   RARCH_LOG("[SRAM]: %s #%u %s \"%s\".\n",
         msg_hash_to_str(MSG_SAVING_RAM_TYPE),
         ram.type,
         msg_hash_to_str(MSG_TO),
         ram.path);
/*
#if defined(HAVE_ZLIB)
   if (compress)
   {
      if (!rzipstream_write_file(
            ram.path, mem_info.data, mem_info.size))
         goto fail;
   }
   else
#endif
*/
   {
      if (!filestream_write_file(
            ram.path, mem_info.data, mem_info.size))
         goto fail;
   }

   RARCH_LOG("[SRAM]: %s \"%s\".\n",
         msg_hash_to_str(MSG_SAVED_SUCCESSFULLY_TO),
         ram.path);

   return true;

fail:
   RARCH_ERR("[SRAM]: %s.\n",
         msg_hash_to_str(MSG_FAILED_TO_SAVE_SRAM));
   RARCH_WARN("[SRAM]: Attempting to recover ...\n");

   /* In case the file could not be written to,
    * the fallback function 'dump_to_file_desperate'
    * will be called. */
   if (!dump_to_file_desperate(
            mem_info.data, mem_info.size, ram.type))
      RARCH_WARN("[SRAM]: Failed ... Cannot recover save file.\n");
   return false;
}

bool event_save_files(bool is_sram_used)
{
   unsigned i;
   settings_t *settings            = config_get_ptr();
#ifdef HAVE_CHEATS
   const char *path_cheat_database = settings->paths.path_cheat_database;
#endif
#if defined(HAVE_ZLIB)
   bool compress_files             = settings->bools.save_file_compression;
#endif
   compress_files = false;

#ifdef HAVE_CHEATS
   cheat_manager_save_game_specific_cheats(
         path_cheat_database);
#endif
   if (!task_save_files || !is_sram_used)
      return false;

   for (i = 0; i < task_save_files->size; i++)
   {
#if defined(HAVE_ZLIB)
      content_save_ram_file(i, compress_files);
#else
      content_save_ram_file(i, false);
#endif
   }

   return true;
}

bool event_load_save_files(bool is_sram_load_disabled)
{
   unsigned i;
   bool success = false;

   if (!task_save_files || is_sram_load_disabled)
      return false;

   /* Report a successful load operation if
    * any type of RAM file is found and
    * processed correctly */
   for (i = 0; i < task_save_files->size; i++)
      success |= content_load_ram_file(i);

   return success;
}

void path_init_savefile_rtc(const char *savefile_path)
{
   union string_list_elem_attr attr;
   char savefile_name_rtc[PATH_MAX_LENGTH];

   attr.i = RETRO_MEMORY_SAVE_RAM;
   string_list_append(task_save_files, savefile_path, attr);

   /* Infer .rtc save path from save RAM path. */
   attr.i = RETRO_MEMORY_RTC;
   fill_pathname(savefile_name_rtc,
         savefile_path, ".rtc",
         sizeof(savefile_name_rtc));
   string_list_append(task_save_files, savefile_name_rtc, attr);
}

void path_deinit_savefile(void)
{
   if (task_save_files)
      string_list_free(task_save_files);
   task_save_files = NULL;
}

void path_init_savefile_new(void)
{
   task_save_files = string_list_new();
}

void *savefile_ptr_get(void)
{
   return task_save_files;
}

void set_save_state_in_background(bool state)
{
   save_state_in_background = state;
}<|MERGE_RESOLUTION|>--- conflicted
+++ resolved
@@ -960,13 +960,8 @@
       if (!(state->file = intfstream_open_file(state->path,
                   RETRO_VFS_FILE_ACCESS_READ,
                   RETRO_VFS_FILE_ACCESS_HINT_NONE)))
-<<<<<<< HEAD
-         goto end;
+         goto not_found;
 //#endif
-=======
-         goto not_found;
-#endif
->>>>>>> 66507d86
 
       if ((state->size = intfstream_get_size(state->file)) < 0)
          goto end;
