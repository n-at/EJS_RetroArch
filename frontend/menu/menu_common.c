/*  RetroArch - A frontend for libretro.
 *  Copyright (C) 2010-2014 - Hans-Kristian Arntzen
 *  Copyright (C) 2011-2014 - Daniel De Matteis
 * 
 *  RetroArch is free software: you can redistribute it and/or modify it under the terms
 *  of the GNU General Public License as published by the Free Software Found-
 *  ation, either version 3 of the License, or (at your option) any later version.
 *
 *  RetroArch is distributed in the hope that it will be useful, but WITHOUT ANY WARRANTY;
 *  without even the implied warranty of MERCHANTABILITY or FITNESS FOR A PARTICULAR
 *  PURPOSE.  See the GNU General Public License for more details.
 *
 *  You should have received a copy of the GNU General Public License along with RetroArch.
 *  If not, see <http://www.gnu.org/licenses/>.
 */

#include <stdint.h>
#include <stddef.h>
#include <stdlib.h>
#include <string.h>
#include <limits.h>
#include <ctype.h>
#include "menu_common.h"
#include "menu_navigation.h"

#include "../../gfx/gfx_common.h"
#include "../../performance.h"
#include "../../driver.h"
#include "../../file.h"
#include "../../file_ext.h"
#include "../../input/input_common.h"

#include "../../compat/posix_string.h"

rgui_handle_t *rgui;
const menu_ctx_driver_t *menu_ctx;

#ifdef HAVE_DYNAMIC
static void menu_update_system_info(void *data, bool *load_no_rom)
{
   rgui_handle_t *rgui = (rgui_handle_t*)data;

   libretro_free_system_info(&rgui->info);
   if (!path_is_directory(g_settings.libretro))
   {
      libretro_get_system_info(g_settings.libretro, &rgui->info, load_no_rom);
      // Keep track of info for the currently selected core.
      if (rgui->core_info)
      {
         if (core_info_list_get_info(rgui->core_info, &rgui->core_info_current, g_settings.libretro))
         {
            const core_info_t *info = &rgui->core_info_current;

            RARCH_LOG("[Core Info]:\n");
            if (info->display_name)
               RARCH_LOG("  Display Name: %s\n", info->display_name);
            if (info->supported_extensions)
               RARCH_LOG("  Supported Extensions: %s\n", info->supported_extensions);
            if (info->authors)
               RARCH_LOG("  Authors: %s\n", info->authors);
            if (info->permissions)
               RARCH_LOG("  Permissions: %s\n", info->permissions);
         }
      }
   }
}
#endif

//forward decl
static int menu_iterate_func(void *data, unsigned action);

#ifdef HAVE_SHADER_MANAGER
void shader_manager_init(void *data)
{
   rgui_handle_t *rgui = (rgui_handle_t*)data;
   memset(&rgui->shader, 0, sizeof(rgui->shader));
   config_file_t *conf = NULL;

   const char *config_path = NULL;
   if (*g_extern.core_specific_config_path && g_settings.core_specific_config)
      config_path = g_extern.core_specific_config_path;
   else if (*g_extern.config_path)
      config_path = g_extern.config_path;

   // In a multi-config setting, we can't have conflicts on rgui.cgp/rgui.glslp.
   if (config_path)
   {
      fill_pathname_base(rgui->default_glslp, config_path, sizeof(rgui->default_glslp));
      path_remove_extension(rgui->default_glslp);
      strlcat(rgui->default_glslp, ".glslp", sizeof(rgui->default_glslp));
      fill_pathname_base(rgui->default_cgp, config_path, sizeof(rgui->default_cgp));
      path_remove_extension(rgui->default_cgp);
      strlcat(rgui->default_cgp, ".cgp", sizeof(rgui->default_cgp));
   }
   else
   {
      strlcpy(rgui->default_glslp, "rgui.glslp", sizeof(rgui->default_glslp));
      strlcpy(rgui->default_cgp, "rgui.cgp", sizeof(rgui->default_cgp));
   }

   char cgp_path[PATH_MAX];

   const char *ext = path_get_extension(g_settings.video.shader_path);
   if (strcmp(ext, "glslp") == 0 || strcmp(ext, "cgp") == 0)
   {
      conf = config_file_new(g_settings.video.shader_path);
      if (conf)
      {
         if (gfx_shader_read_conf_cgp(conf, &rgui->shader))
            gfx_shader_resolve_relative(&rgui->shader, g_settings.video.shader_path);
         config_file_free(conf);
      }
   }
   else if (strcmp(ext, "glsl") == 0 || strcmp(ext, "cg") == 0)
   {
      strlcpy(rgui->shader.pass[0].source.cg, g_settings.video.shader_path,
            sizeof(rgui->shader.pass[0].source.cg));
      rgui->shader.passes = 1;
   }
   else
   {
      const char *shader_dir = *g_settings.video.shader_dir ?
         g_settings.video.shader_dir : g_settings.system_directory;

      fill_pathname_join(cgp_path, shader_dir, "rgui.glslp", sizeof(cgp_path));
      conf = config_file_new(cgp_path);

      if (!conf)
      {
         fill_pathname_join(cgp_path, shader_dir, "rgui.cgp", sizeof(cgp_path));
         conf = config_file_new(cgp_path);
      }

      if (conf)
      {
         if (gfx_shader_read_conf_cgp(conf, &rgui->shader))
            gfx_shader_resolve_relative(&rgui->shader, cgp_path);
         config_file_free(conf);
      }
   }
}

void shader_manager_set_preset(struct gfx_shader *shader, enum rarch_shader_type type, const char *path)
{
   RARCH_LOG("Setting RGUI shader: %s.\n", path ? path : "N/A (stock)");
   bool ret = video_set_shader_func(type, path);
   if (ret)
   {
      // Makes sure that we use RGUI CGP shader on driver reinit.
      // Only do this when the cgp actually works to avoid potential errors.
      strlcpy(g_settings.video.shader_path, path ? path : "",
            sizeof(g_settings.video.shader_path));
      g_settings.video.shader_enable = true;

      if (path && shader)
      {
         // Load stored CGP into RGUI menu on success.
         // Used when a preset is directly loaded.
         // No point in updating when the CGP was created from RGUI itself.
         config_file_t *conf = config_file_new(path);
         if (conf)
         {
            gfx_shader_read_conf_cgp(conf, shader);
            gfx_shader_resolve_relative(shader, path);
            config_file_free(conf);
         }

         rgui->need_refresh = true;
      }
   }
   else
   {
      RARCH_ERR("Setting RGUI CGP failed.\n");
      g_settings.video.shader_enable = false;
   }
}

void shader_manager_get_str(struct gfx_shader *shader,
      char *type_str, size_t type_str_size, unsigned type)
{
   if (type == RGUI_SETTINGS_SHADER_APPLY)
      *type_str = '\0';
   else if (type == RGUI_SETTINGS_SHADER_PASSES)
      snprintf(type_str, type_str_size, "%u", shader->passes);
   else
   {
      unsigned pass = (type - RGUI_SETTINGS_SHADER_0) / 3;
      switch ((type - RGUI_SETTINGS_SHADER_0) % 3)
      {
         case 0:
            if (*shader->pass[pass].source.cg)
               fill_pathname_base(type_str,
                     shader->pass[pass].source.cg, type_str_size);
            else
               strlcpy(type_str, "N/A", type_str_size);
            break;

         case 1:
            switch (shader->pass[pass].filter)
            {
               case RARCH_FILTER_LINEAR:
                  strlcpy(type_str, "Linear", type_str_size);
                  break;

               case RARCH_FILTER_NEAREST:
                  strlcpy(type_str, "Nearest", type_str_size);
                  break;

               case RARCH_FILTER_UNSPEC:
                  strlcpy(type_str, "Don't care", type_str_size);
                  break;
            }
            break;

         case 2:
         {
            unsigned scale = shader->pass[pass].fbo.scale_x;
            if (!scale)
               strlcpy(type_str, "Don't care", type_str_size);
            else
               snprintf(type_str, type_str_size, "%ux", scale);
            break;
         }
      }
   }
}
#endif

void menu_rom_history_push(const char *path,
      const char *core_path,
      const char *core_name)
{
   if (rgui->history)
      rom_history_push(rgui->history, path, core_path, core_name);
}

void menu_rom_history_push_current(void)
{
   // g_extern.fullpath can be relative here.
   // Ensure we're pushing absolute path.

   char tmp[PATH_MAX];

   // We loaded a zip, and fullpath points to the extracted file.
   // Look at basename instead.
   if (g_extern.rom_file_temporary)
      snprintf(tmp, sizeof(tmp), "%s.zip", g_extern.basename);
   else
      strlcpy(tmp, g_extern.fullpath, sizeof(tmp));

   if (*tmp)
      path_resolve_realpath(tmp, sizeof(tmp));

   if (g_extern.system.no_game || *tmp)
      menu_rom_history_push(*tmp ? tmp : NULL,
            g_settings.libretro,
            g_extern.system.info.library_name);
}

void load_menu_game_prepare(void)
{
   if (*g_extern.fullpath || rgui->load_no_rom)
   {
      if (*g_extern.fullpath)
      {
         char tmp[PATH_MAX];
         char str[PATH_MAX];

         fill_pathname_base(tmp, g_extern.fullpath, sizeof(tmp));
         snprintf(str, sizeof(str), "INFO - Loading %s ...", tmp);
         msg_queue_push(g_extern.msg_queue, str, 1, 1);
      }

#ifdef RARCH_CONSOLE
      if (g_extern.system.no_game || *g_extern.fullpath)
#endif
      menu_rom_history_push(*g_extern.fullpath ? g_extern.fullpath : NULL,
            g_settings.libretro,
            rgui->info.library_name ? rgui->info.library_name : "");
   }

#ifdef HAVE_MENU
   // redraw RGUI frame
   rgui->old_input_state = rgui->trigger_state = 0;
   rgui->do_held = false;
   rgui->msg_force = true;

   if (menu_ctx)
      menu_iterate_func(rgui, RGUI_ACTION_NOOP);
#endif

   // Draw frame for loading message
   if (driver.video_poke && driver.video_poke->set_texture_enable)
      driver.video_poke->set_texture_enable(driver.video_data, rgui->frame_buf_show, MENU_TEXTURE_FULLSCREEN);

   if (driver.video)
      rarch_render_cached_frame();

   if (driver.video_poke && driver.video_poke->set_texture_enable)
      driver.video_poke->set_texture_enable(driver.video_data, false,
            MENU_TEXTURE_FULLSCREEN);
}

void load_menu_game_history(unsigned game_index)
{
   const char *path = NULL;
   const char *core_path = NULL;
   const char *core_name = NULL;

   rom_history_get_index(rgui->history,
         game_index, &path, &core_path, &core_name);

   // SET_LIBRETRO_PATH is unsafe here.
   // Risks booting different and wrong core if core doesn't exist anymore.
   strlcpy(g_settings.libretro, core_path, sizeof(g_settings.libretro));

   if (path)
      rgui->load_no_rom = false;
   else
      rgui->load_no_rom = true;

   rarch_environment_cb(RETRO_ENVIRONMENT_EXEC, (void*)path);

#if defined(HAVE_DYNAMIC)
   menu_update_system_info(rgui, NULL);
#endif
}

static void menu_init_history(void)
{
   if (rgui->history)
   {
      rom_history_free(rgui->history);
      rgui->history = NULL;
   }

   if (*g_extern.config_path)
   {
      char history_path[PATH_MAX];
      if (*g_settings.game_history_path)
         strlcpy(history_path, g_settings.game_history_path, sizeof(history_path));
      else
      {
         fill_pathname_resolve_relative(history_path, g_extern.config_path,
               ".retroarch-game-history.txt", sizeof(history_path));
      }

      RARCH_LOG("[RGUI]: Opening history: %s.\n", history_path);
      rgui->history = rom_history_init(history_path, g_settings.game_history_size);
   }
}

static void menu_update_libretro_info(void)
{
   *rgui->libretro_dir = '\0';

   if (path_is_directory(g_settings.libretro))
      strlcpy(rgui->libretro_dir, g_settings.libretro, sizeof(rgui->libretro_dir));
   else if (*g_settings.libretro)
      fill_pathname_basedir(rgui->libretro_dir, g_settings.libretro, sizeof(rgui->libretro_dir));

#ifndef HAVE_DYNAMIC
   retro_get_system_info(&rgui->info);
#endif

   memset(&rgui->core_info_current, 0, sizeof(rgui->core_info_current));
   core_info_list_free(rgui->core_info);
   rgui->core_info = NULL;
   if (*rgui->libretro_dir)
      rgui->core_info = core_info_list_new(rgui->libretro_dir);

#ifdef HAVE_DYNAMIC
   menu_update_system_info(rgui, NULL);
#endif
}

void load_menu_game_prepare_dummy(void)
{
   // Starts dummy core.
   *g_extern.fullpath = '\0';
   rgui->load_no_rom = false;

   g_extern.lifecycle_state |= (1ULL << MODE_LOAD_GAME);
   g_extern.lifecycle_state &= ~(1ULL << MODE_GAME);
   g_extern.system.shutdown = false;
}

bool load_menu_game(void)
{
   if (g_extern.main_is_init)
      rarch_main_deinit();

   struct rarch_main_wrap args = {0};

   args.verbose       = g_extern.verbose;
   args.config_path   = *g_extern.config_path ? g_extern.config_path : NULL;
   args.sram_path     = *g_extern.savefile_dir ? g_extern.savefile_dir : NULL;
   args.state_path    = *g_extern.savestate_dir ? g_extern.savestate_dir : NULL;
   args.rom_path      = *g_extern.fullpath ? g_extern.fullpath : NULL;
   args.libretro_path = *g_settings.libretro ? g_settings.libretro : NULL;
   args.no_rom        = rgui->load_no_rom;
   rgui->load_no_rom  = false;

   if (rarch_main_init_wrap(&args) == 0)
   {
      RARCH_LOG("rarch_main_init_wrap() succeeded.\n");
      // Update menu state which depends on config.
      menu_update_libretro_info();
      menu_init_history();
#ifdef HAVE_SHADER_MANAGER
      shader_manager_init(rgui);
#endif
      return true;
   }
   else
   {
      char name[PATH_MAX];
      char msg[PATH_MAX];
      fill_pathname_base(name, g_extern.fullpath, sizeof(name));
      snprintf(msg, sizeof(msg), "Failed to load %s.\n", name);
      msg_queue_push(g_extern.msg_queue, msg, 1, 90);
      rgui->msg_force = true;
      RARCH_ERR("rarch_main_init_wrap() failed.\n");
      return false;
   }
}

void menu_init(void)
{
   if (!menu_ctx_init_first(&menu_ctx, ((void**)&rgui)))
   {
      RARCH_ERR("Could not initialize menu.\n");
      rarch_fail(1, "menu_init()");
   }

   rgui->menu_stack = (file_list_t*)calloc(1, sizeof(file_list_t));
   rgui->selection_buf = (file_list_t*)calloc(1, sizeof(file_list_t));
   file_list_push(rgui->menu_stack, "", RGUI_SETTINGS, 0);
   menu_clear_navigation(rgui);
   rgui->push_start_screen = g_settings.rgui_show_start_screen;
   g_settings.rgui_show_start_screen = false;
   menu_populate_entries(rgui, RGUI_SETTINGS);

   rgui->trigger_state = 0;
   rgui->old_input_state = 0;
   rgui->do_held = false;
   rgui->frame_buf_show = true;
   rgui->current_pad = 0;

   menu_update_libretro_info();

#ifdef HAVE_SHADER_MANAGER
   shader_manager_init(rgui);
#endif

   menu_init_history();
   rgui->last_time = rarch_get_time_usec();
}

void menu_free(void)
{
   if (menu_ctx && menu_ctx->free)
      menu_ctx->free(rgui);

#ifdef HAVE_DYNAMIC
   libretro_free_system_info(&rgui->info);
#endif

   file_list_free(rgui->menu_stack);
   file_list_free(rgui->selection_buf);

   rom_history_free(rgui->history);
   core_info_list_free(rgui->core_info);

   free(rgui);
}

void menu_ticker_line(char *buf, size_t len, unsigned index, const char *str, bool selected)
{
   size_t str_len = strlen(str);
   if (str_len <= len)
   {
      strlcpy(buf, str, len + 1);
      return;
   }

   if (!selected)
   {
      strlcpy(buf, str, len + 1 - 3);
      strlcat(buf, "...", len + 1);
   }
   else
   {
      // Wrap long strings in options with some kind of ticker line.
      unsigned ticker_period = 2 * (str_len - len) + 4;
      unsigned phase = index % ticker_period;

      unsigned phase_left_stop = 2;
      unsigned phase_left_moving = phase_left_stop + (str_len - len);
      unsigned phase_right_stop = phase_left_moving + 2;

      unsigned left_offset = phase - phase_left_stop;
      unsigned right_offset = (str_len - len) - (phase - phase_right_stop);

      // Ticker period: [Wait at left (2 ticks), Progress to right (type_len - w), Wait at right (2 ticks), Progress to left].
      if (phase < phase_left_stop)
         strlcpy(buf, str, len + 1);
      else if (phase < phase_left_moving)
         strlcpy(buf, str + left_offset, len + 1);
      else if (phase < phase_right_stop)
         strlcpy(buf, str + str_len - len, len + 1);
      else
         strlcpy(buf, str + right_offset, len + 1);
   }
}

#ifdef HAVE_MENU
uint64_t menu_input(void)
{
   unsigned i;
   uint64_t input_state = 0;

#ifdef RARCH_CONSOLE
   static const struct retro_keybind *binds[] = { g_settings.input.menu_binds };
#else
   static const struct retro_keybind *binds[] = { g_settings.input.binds[0] };
#endif

   input_push_analog_dpad((struct retro_keybind*)binds[0], g_settings.input.analog_dpad_mode[0]);
   for (i = 0; i < MAX_PLAYERS; i++)
      input_push_analog_dpad(g_settings.input.autoconf_binds[i], g_settings.input.analog_dpad_mode[i]);

   for (i = 0; i < RETRO_DEVICE_ID_JOYPAD_R2; i++)
   {
      input_state |= input_input_state_func(binds,
            0, RETRO_DEVICE_JOYPAD, 0, i) ? (1ULL << i) : 0;
#ifdef HAVE_OVERLAY
      input_state |= (driver.overlay_state.buttons & (UINT64_C(1) << i)) ? (1ULL << i) : 0;
#endif
   }

   input_state |= input_key_pressed_func(RARCH_MENU_TOGGLE) ? (1ULL << RARCH_MENU_TOGGLE) : 0;

   input_pop_analog_dpad((struct retro_keybind*)binds[0]);
   for (i = 0; i < MAX_PLAYERS; i++)
      input_pop_analog_dpad(g_settings.input.autoconf_binds[i]);

   rgui->trigger_state = input_state & ~rgui->old_input_state;

   rgui->do_held = (input_state & (
            (1ULL << RETRO_DEVICE_ID_JOYPAD_UP)
            | (1ULL << RETRO_DEVICE_ID_JOYPAD_DOWN)
            | (1ULL << RETRO_DEVICE_ID_JOYPAD_LEFT)
            | (1ULL << RETRO_DEVICE_ID_JOYPAD_RIGHT)
            | (1ULL << RETRO_DEVICE_ID_JOYPAD_L)
            | (1ULL << RETRO_DEVICE_ID_JOYPAD_R)
            )) && !(input_state & (1ULL << RARCH_MENU_TOGGLE));

   return input_state;
}

// This only makes sense for PC so far.
// Consoles use set_keybind callbacks instead.
static int menu_custom_bind_iterate(void *data, unsigned action)
{
   rgui_handle_t *rgui = (rgui_handle_t*)data;
   (void)action; // Have to ignore action here. Only bind that should work here is Quit RetroArch or something like that.

   if (menu_ctx && menu_ctx->render)
      menu_ctx->render(rgui);

   char msg[256];
   snprintf(msg, sizeof(msg), "[%s]\npress joypad\n(RETURN to skip)", input_config_bind_map[rgui->binds.begin - RGUI_SETTINGS_BIND_BEGIN].desc);

   if (menu_ctx && menu_ctx->render_messagebox)
      menu_ctx->render_messagebox(rgui, msg);

   struct rgui_bind_state binds = rgui->binds;
   menu_poll_bind_state(&binds);

   if ((binds.skip && !rgui->binds.skip) || menu_poll_find_trigger(&rgui->binds, &binds))
   {
      binds.begin++;
      if (binds.begin <= binds.last)
         binds.target++;
      else
         file_list_pop(rgui->menu_stack, &rgui->selection_ptr);

      // Avoid new binds triggering things right away.
      rgui->trigger_state = 0;
      rgui->old_input_state = -1ULL;
   }
   rgui->binds = binds;
   return 0;
}

static int menu_start_screen_iterate(void *data, unsigned action)
{
   unsigned i;
   char msg[1024];
   rgui_handle_t *rgui = (rgui_handle_t*)data;

   if (menu_ctx && menu_ctx->render)
      menu_ctx->render(rgui);

   char desc[6][64];
   static const unsigned binds[] = {
      RETRO_DEVICE_ID_JOYPAD_UP,
      RETRO_DEVICE_ID_JOYPAD_DOWN,
      RETRO_DEVICE_ID_JOYPAD_A,
      RETRO_DEVICE_ID_JOYPAD_B,
      RARCH_MENU_TOGGLE,
      RARCH_QUIT_KEY,
   };

   for (i = 0; i < ARRAY_SIZE(binds); i++)
   {
      if (driver.input && driver.input->set_keybinds)
      {
         struct platform_bind key_label;
         strlcpy(key_label.desc, "Unknown", sizeof(key_label.desc));
         key_label.joykey = g_settings.input.binds[0][binds[i]].joykey;
         driver.input->set_keybinds(&key_label, 0, 0, 0, 1ULL << KEYBINDS_ACTION_GET_BIND_LABEL);
         strlcpy(desc[i], key_label.desc, sizeof(desc[i]));
      }
      else
      {
         const struct retro_keybind *bind = &g_settings.input.binds[0][binds[i]];
         input_get_bind_string(desc[i], bind, sizeof(desc[i]));
      }
   }

   snprintf(msg, sizeof(msg),
         "-- Welcome to RetroArch / RGUI --\n"
         " \n" // strtok_r doesn't split empty strings.

         "Basic RGUI controls:\n"
         "    Scroll (Up): %-20s\n"
         "  Scroll (Down): %-20s\n"
         "      Accept/OK: %-20s\n"
         "           Back: %-20s\n"
         "Enter/Exit RGUI: %-20s\n"
         " Exit RetroArch: %-20s\n"
         " \n"

         "To run content:\n"
         "Load a libretro core (Core).\n"
         "Load a content file (Load Content).     \n"
         " \n"

         "See Path Options to set directories\n"
         "for faster access to files.\n"
         " \n"

         "Press Accept/OK to continue.",
         desc[0], desc[1], desc[2], desc[3], desc[4], desc[5]);

   if (menu_ctx && menu_ctx->render_messagebox)
      menu_ctx->render_messagebox(rgui, msg);

   if (action == RGUI_ACTION_OK)
      file_list_pop(rgui->menu_stack, &rgui->selection_ptr);
   return 0;
}

static int menu_viewport_iterate(void *data, unsigned action)
{
   rgui_handle_t *rgui = (rgui_handle_t*)data;
   rarch_viewport_t *custom = &g_extern.console.screen.viewports.custom_vp;

   unsigned menu_type = 0;
   file_list_get_last(rgui->menu_stack, NULL, &menu_type);

   struct retro_game_geometry *geom = &g_extern.system.av_info.geometry;
   int stride_x = g_settings.video.scale_integer ?
      geom->base_width : 1;
   int stride_y = g_settings.video.scale_integer ?
      geom->base_height : 1;

   switch (action)
   {
      case RGUI_ACTION_UP:
         if (menu_type == RGUI_SETTINGS_CUSTOM_VIEWPORT)
         {
            custom->y -= stride_y;
            custom->height += stride_y;
         }
         else if (custom->height >= (unsigned)stride_y)
            custom->height -= stride_y;

         if (driver.video_poke && driver.video_poke->apply_state_changes)
            driver.video_poke->apply_state_changes(driver.video_data);
         break;

      case RGUI_ACTION_DOWN:
         if (menu_type == RGUI_SETTINGS_CUSTOM_VIEWPORT)
         {
            custom->y += stride_y;
            if (custom->height >= (unsigned)stride_y)
               custom->height -= stride_y;
         }
         else
            custom->height += stride_y;

         if (driver.video_poke && driver.video_poke->apply_state_changes)
            driver.video_poke->apply_state_changes(driver.video_data);
         break;

      case RGUI_ACTION_LEFT:
         if (menu_type == RGUI_SETTINGS_CUSTOM_VIEWPORT)
         {
            custom->x -= stride_x;
            custom->width += stride_x;
         }
         else if (custom->width >= (unsigned)stride_x)
            custom->width -= stride_x;

         if (driver.video_poke && driver.video_poke->apply_state_changes)
            driver.video_poke->apply_state_changes(driver.video_data);
         break;

      case RGUI_ACTION_RIGHT:
         if (menu_type == RGUI_SETTINGS_CUSTOM_VIEWPORT)
         {
            custom->x += stride_x;
            if (custom->width >= (unsigned)stride_x)
               custom->width -= stride_x;
         }
         else
            custom->width += stride_x;

         if (driver.video_poke && driver.video_poke->apply_state_changes)
            driver.video_poke->apply_state_changes(driver.video_data);
         break;

      case RGUI_ACTION_CANCEL:
         file_list_pop(rgui->menu_stack, &rgui->selection_ptr);
         if (menu_type == RGUI_SETTINGS_CUSTOM_VIEWPORT_2)
         {
            file_list_push(rgui->menu_stack, "",
                  RGUI_SETTINGS_CUSTOM_VIEWPORT,
                  rgui->selection_ptr);
         }
         break;

      case RGUI_ACTION_OK:
         file_list_pop(rgui->menu_stack, &rgui->selection_ptr);
         if (menu_type == RGUI_SETTINGS_CUSTOM_VIEWPORT
               && !g_settings.video.scale_integer)
         {
            file_list_push(rgui->menu_stack, "",
                  RGUI_SETTINGS_CUSTOM_VIEWPORT_2,
                  rgui->selection_ptr);
         }
         break;

      case RGUI_ACTION_START:
         if (!g_settings.video.scale_integer)
         {
            rarch_viewport_t vp;

            if (driver.video && driver.video->viewport_info)
               driver.video->viewport_info(driver.video_data, &vp);

            if (menu_type == RGUI_SETTINGS_CUSTOM_VIEWPORT)
            {
               custom->width += custom->x;
               custom->height += custom->y;
               custom->x = 0;
               custom->y = 0;
            }
            else
            {
               custom->width = vp.full_width - custom->x;
               custom->height = vp.full_height - custom->y;
            }

            if (driver.video_poke && driver.video_poke->apply_state_changes)
               driver.video_poke->apply_state_changes(driver.video_data);
         }
         break;

      case RGUI_ACTION_MESSAGE:
         rgui->msg_force = true;
         break;

      default:
         break;
   }

   file_list_get_last(rgui->menu_stack, NULL, &menu_type);

   if (menu_ctx && menu_ctx->render)
      menu_ctx->render(rgui);

   const char *base_msg = NULL;
   char msg[64];

   if (g_settings.video.scale_integer)
   {
      custom->x = 0;
      custom->y = 0;
      custom->width = ((custom->width + geom->base_width - 1) / geom->base_width) * geom->base_width;
      custom->height = ((custom->height + geom->base_height - 1) / geom->base_height) * geom->base_height;

      base_msg = "Set scale";
      snprintf(msg, sizeof(msg), "%s (%4ux%4u, %u x %u scale)",
            base_msg,
            custom->width, custom->height,
            custom->width / geom->base_width,
            custom->height / geom->base_height); 
   }
   else
   {
      if (menu_type == RGUI_SETTINGS_CUSTOM_VIEWPORT)
         base_msg = "Set Upper-Left Corner";
      else if (menu_type == RGUI_SETTINGS_CUSTOM_VIEWPORT_2)
         base_msg = "Set Bottom-Right Corner";

      snprintf(msg, sizeof(msg), "%s (%d, %d : %4ux%4u)",
            base_msg, custom->x, custom->y, custom->width, custom->height); 
   }

   if (menu_ctx && menu_ctx->render_messagebox)
      menu_ctx->render_messagebox(rgui, msg);

   if (!custom->width)
      custom->width = stride_x;
   if (!custom->height)
      custom->height = stride_y;

   aspectratio_lut[ASPECT_RATIO_CUSTOM].value =
      (float)custom->width / custom->height;

   if (driver.video_poke && driver.video_poke->apply_state_changes)
      driver.video_poke->apply_state_changes(driver.video_data);

   return 0;
}

static int menu_settings_iterate(void *data, unsigned action)
{
   rgui_handle_t *rgui = (rgui_handle_t*)data;
   rgui->frame_buf_pitch = rgui->width * 2;
   unsigned type = 0;
   const char *label = NULL;
   if (action != RGUI_ACTION_REFRESH)
      file_list_get_at_offset(rgui->selection_buf, rgui->selection_ptr, &label, &type);

   if (type == RGUI_SETTINGS_CORE)
   {
#if defined(HAVE_DYNAMIC)
      label = rgui->libretro_dir;
#elif defined(HAVE_LIBRETRO_MANAGEMENT)
      label = default_paths.core_dir;
#else
      label = ""; // Shouldn't happen ...
#endif
   }
   else if (type == RGUI_SETTINGS_CONFIG)
      label = g_settings.rgui_config_directory;
   else if (type == RGUI_SETTINGS_DISK_APPEND)
      label = g_settings.rgui_content_directory;

   const char *dir = NULL;
   unsigned menu_type = 0;
   file_list_get_last(rgui->menu_stack, &dir, &menu_type);

   if (rgui->need_refresh)
      action = RGUI_ACTION_NOOP;

   switch (action)
   {
      case RGUI_ACTION_UP:
         if (rgui->selection_ptr > 0)
            menu_decrement_navigation(rgui);
         else
            menu_set_navigation(rgui, rgui->selection_buf->size - 1);
         break;

      case RGUI_ACTION_DOWN:
         if (rgui->selection_ptr + 1 < rgui->selection_buf->size)
            menu_increment_navigation(rgui);
         else
            menu_clear_navigation(rgui);
         break;

      case RGUI_ACTION_CANCEL:
         if (rgui->menu_stack->size > 1)
         {
            file_list_pop(rgui->menu_stack, &rgui->selection_ptr);
            rgui->need_refresh = true;
         }
         break;

      case RGUI_ACTION_LEFT:
      case RGUI_ACTION_RIGHT:
      case RGUI_ACTION_OK:
      case RGUI_ACTION_START:
         if ((type == RGUI_SETTINGS_OPEN_FILEBROWSER || type == RGUI_SETTINGS_OPEN_FILEBROWSER_DEFERRED_CORE)
               && action == RGUI_ACTION_OK)
         {
            rgui->defer_core = type == RGUI_SETTINGS_OPEN_FILEBROWSER_DEFERRED_CORE;
            file_list_push(rgui->menu_stack, g_settings.rgui_content_directory, RGUI_FILE_DIRECTORY, rgui->selection_ptr);
            menu_clear_navigation(rgui);
            rgui->need_refresh = true;
         }
         else if ((type == RGUI_SETTINGS_OPEN_HISTORY || menu_type_is(type) == RGUI_FILE_DIRECTORY) && action == RGUI_ACTION_OK)
         {
            file_list_push(rgui->menu_stack, "", type, rgui->selection_ptr);
            menu_clear_navigation(rgui);
            rgui->need_refresh = true;
         }
         else if ((menu_type_is(type) == RGUI_SETTINGS || type == RGUI_SETTINGS_CORE || type == RGUI_SETTINGS_CONFIG || type == RGUI_SETTINGS_DISK_APPEND) && action == RGUI_ACTION_OK)
         {
            file_list_push(rgui->menu_stack, label, type, rgui->selection_ptr);
            menu_clear_navigation(rgui);
            rgui->need_refresh = true;
         }
         else if (type == RGUI_SETTINGS_CUSTOM_VIEWPORT && action == RGUI_ACTION_OK)
         {
            file_list_push(rgui->menu_stack, "", type, rgui->selection_ptr);

            // Start with something sane.
            rarch_viewport_t *custom = &g_extern.console.screen.viewports.custom_vp;

            if (driver.video && driver.video->viewport_info)
               driver.video->viewport_info(driver.video_data, custom);
            aspectratio_lut[ASPECT_RATIO_CUSTOM].value =
               (float)custom->width / custom->height;

            g_settings.video.aspect_ratio_idx = ASPECT_RATIO_CUSTOM;
            if (driver.video_poke && driver.video_poke->set_aspect_ratio)
               driver.video_poke->set_aspect_ratio(driver.video_data,
                     g_settings.video.aspect_ratio_idx);
         }
         else
         {
            int ret = menu_settings_toggle_setting(rgui, type, action, menu_type);
            if (ret)
               return ret;
         }
         break;

      case RGUI_ACTION_REFRESH:
         menu_clear_navigation(rgui);
         rgui->need_refresh = true;
         break;

      case RGUI_ACTION_MESSAGE:
         rgui->msg_force = true;
         break;

      default:
         break;
   }

   file_list_get_last(rgui->menu_stack, &dir, &menu_type);

   if (rgui->need_refresh && !(menu_type == RGUI_FILE_DIRECTORY ||
            menu_type_is(menu_type) == RGUI_SETTINGS_SHADER_OPTIONS||
            menu_type_is(menu_type) == RGUI_FILE_DIRECTORY ||
            menu_type == RGUI_SETTINGS_OVERLAY_PRESET ||
            menu_type == RGUI_SETTINGS_CORE ||
            menu_type == RGUI_SETTINGS_CONFIG ||
            menu_type == RGUI_SETTINGS_DISK_APPEND ||
            menu_type == RGUI_SETTINGS_OPEN_HISTORY))
   {
      rgui->need_refresh = false;
      if (
               menu_type == RGUI_SETTINGS_INPUT_OPTIONS
            || menu_type == RGUI_SETTINGS_PATH_OPTIONS
            || menu_type == RGUI_SETTINGS_OVERLAY_OPTIONS
            || menu_type == RGUI_SETTINGS_NETPLAY_OPTIONS
            || menu_type == RGUI_SETTINGS_OPTIONS
            || menu_type == RGUI_SETTINGS_DRIVERS
            || menu_type == RGUI_SETTINGS_CORE_INFO
            || menu_type == RGUI_SETTINGS_CORE_OPTIONS
            || menu_type == RGUI_SETTINGS_AUDIO_OPTIONS
            || menu_type == RGUI_SETTINGS_DISK_OPTIONS
            || menu_type == RGUI_SETTINGS_GENERAL_OPTIONS 
            || menu_type == RGUI_SETTINGS_VIDEO_OPTIONS 
            || menu_type == RGUI_SETTINGS_SHADER_OPTIONS
            )
         menu_populate_entries(rgui, menu_type);
      else
         menu_populate_entries(rgui, RGUI_SETTINGS);
   }

   if (menu_ctx && menu_ctx->render)
      menu_ctx->render(rgui);

   // Have to defer it so we let settings refresh.
   if (rgui->push_start_screen)
   {
      rgui->push_start_screen = false;
      file_list_push(rgui->menu_stack, "", RGUI_START_SCREEN, 0);
   }

   return 0;
}

static void menu_flush_stack_type(void *data, unsigned final_type)
{
   rgui_handle_t *rgui = (rgui_handle_t*)data;
   unsigned type;
   type = 0;
   rgui->need_refresh = true;
   file_list_get_last(rgui->menu_stack, NULL, &type);
   while (type != final_type)
   {
      file_list_pop(rgui->menu_stack, &rgui->selection_ptr);
      file_list_get_last(rgui->menu_stack, NULL, &type);
   }
}

void load_menu_game_new_core(void)
{
#ifdef HAVE_DYNAMIC
   menu_update_system_info(rgui, &rgui->load_no_rom);
   g_extern.lifecycle_state |= (1ULL << MODE_LOAD_GAME);
#else
   rarch_environment_cb(RETRO_ENVIRONMENT_SET_LIBRETRO_PATH, (void*)g_settings.libretro);
   rarch_environment_cb(RETRO_ENVIRONMENT_EXEC, (void*)g_extern.fullpath);
#endif
}

static int menu_iterate_func(void *data, unsigned action)
{
   rgui_handle_t *rgui = (rgui_handle_t*)data;

   const char *dir = 0;
   unsigned menu_type = 0;
   file_list_get_last(rgui->menu_stack, &dir, &menu_type);
   int ret = 0;

   if (menu_ctx && menu_ctx->set_texture)
      menu_ctx->set_texture(rgui, false);

#ifdef HAVE_OSK
   // process pending osk init callback
   if (g_extern.osk.cb_init)
   {
      if (g_extern.osk.cb_init(driver.osk_data))
         g_extern.osk.cb_init = NULL;
   }

   // process pending osk callback
   if (g_extern.osk.cb_callback)
   {
      if (g_extern.osk.cb_callback(driver.osk_data))
         g_extern.osk.cb_callback = NULL;
   }
#endif

   if (menu_type == RGUI_START_SCREEN)
      return menu_start_screen_iterate(rgui, action);
   else if (menu_type_is(menu_type) == RGUI_SETTINGS)
      return menu_settings_iterate(rgui, action);
   else if (menu_type == RGUI_SETTINGS_CUSTOM_VIEWPORT || menu_type == RGUI_SETTINGS_CUSTOM_VIEWPORT_2)
      return menu_viewport_iterate(rgui, action);
   else if (menu_type == RGUI_SETTINGS_CUSTOM_BIND)
      return menu_custom_bind_iterate(rgui, action);

   if (rgui->need_refresh && action != RGUI_ACTION_MESSAGE)
      action = RGUI_ACTION_NOOP;

   unsigned scroll_speed = (max(rgui->scroll_accel, 2) - 2) / 4 + 1;
   unsigned fast_scroll_speed = 4 + 4 * scroll_speed;

   switch (action)
   {
      case RGUI_ACTION_UP:
         if (rgui->selection_ptr >= scroll_speed)
            menu_set_navigation(rgui, rgui->selection_ptr - scroll_speed);
         else
            menu_set_navigation(rgui, rgui->selection_buf->size - 1);
         break;

      case RGUI_ACTION_DOWN:
         if (rgui->selection_ptr + scroll_speed < rgui->selection_buf->size)
            menu_set_navigation(rgui, rgui->selection_ptr + scroll_speed);
         else
            menu_clear_navigation(rgui);
         break;

      case RGUI_ACTION_LEFT:
         if (rgui->selection_ptr > fast_scroll_speed)
            menu_set_navigation(rgui, rgui->selection_ptr - fast_scroll_speed);
         else
            menu_clear_navigation(rgui);
         break;

      case RGUI_ACTION_RIGHT:
         if (rgui->selection_ptr + fast_scroll_speed < rgui->selection_buf->size)
            rgui->selection_ptr += fast_scroll_speed;
         else
            rgui->selection_ptr = rgui->selection_buf->size - 1;
         break;

      case RGUI_ACTION_SCROLL_UP:
         menu_descend_alphabet(rgui, &rgui->selection_ptr);
         break;
      case RGUI_ACTION_SCROLL_DOWN:
         menu_ascend_alphabet(rgui, &rgui->selection_ptr);
         break;
      
      case RGUI_ACTION_CANCEL:
         if (rgui->menu_stack->size > 1)
         {
            rgui->need_refresh = true;
            file_list_pop(rgui->menu_stack, &rgui->selection_ptr);
         }
         break;

      case RGUI_ACTION_OK:
      {
         if (rgui->selection_buf->size == 0)
            return 0;

         const char *path = 0;
         unsigned type = 0;
         file_list_get_at_offset(rgui->selection_buf, rgui->selection_ptr, &path, &type);

         if (
               menu_type_is(type) == RGUI_SETTINGS_SHADER_OPTIONS ||
               menu_type_is(type) == RGUI_FILE_DIRECTORY ||
               type == RGUI_SETTINGS_OVERLAY_PRESET ||
               type == RGUI_SETTINGS_CORE ||
               type == RGUI_SETTINGS_CONFIG ||
               type == RGUI_SETTINGS_DISK_APPEND ||
               type == RGUI_FILE_DIRECTORY)
         {
            char cat_path[PATH_MAX];
            fill_pathname_join(cat_path, dir, path, sizeof(cat_path));

            file_list_push(rgui->menu_stack, cat_path, type, rgui->selection_ptr);
            menu_clear_navigation(rgui);
            rgui->need_refresh = true;
         }
         else
         {
#ifdef HAVE_SHADER_MANAGER
            if (menu_type_is(menu_type) == RGUI_SETTINGS_SHADER_OPTIONS)
            {
               if (menu_type == RGUI_SETTINGS_SHADER_PRESET)
               {
                  char shader_path[PATH_MAX];
                  fill_pathname_join(shader_path, dir, path, sizeof(shader_path));
                  shader_manager_set_preset(&rgui->shader, gfx_shader_parse_type(shader_path, RARCH_SHADER_NONE),
                        shader_path);
               }
               else
               {
                  unsigned pass = (menu_type - RGUI_SETTINGS_SHADER_0) / 3;
                  fill_pathname_join(rgui->shader.pass[pass].source.cg,
                        dir, path, sizeof(rgui->shader.pass[pass].source.cg));
               }

               // Pop stack until we hit shader manager again.
               menu_flush_stack_type(rgui, RGUI_SETTINGS_SHADER_OPTIONS);
            }
            else
#endif
            if (menu_type == RGUI_SETTINGS_DEFERRED_CORE)
            {
               // FIXME: Add for consoles.
               strlcpy(g_settings.libretro, path, sizeof(g_settings.libretro));
               strlcpy(g_extern.fullpath, rgui->deferred_path, sizeof(g_extern.fullpath));
               load_menu_game_new_core();
               rgui->msg_force = true;
               ret = -1;
               menu_flush_stack_type(rgui, RGUI_SETTINGS);
            }
            else if (menu_type == RGUI_SETTINGS_CORE)
            {
#if defined(HAVE_DYNAMIC)
               fill_pathname_join(g_settings.libretro, dir, path, sizeof(g_settings.libretro));
               menu_update_system_info(rgui, &rgui->load_no_rom);

               // No ROM needed for this core, load game immediately.
               if (rgui->load_no_rom)
               {
                  g_extern.lifecycle_state |= (1ULL << MODE_LOAD_GAME);
                  *g_extern.fullpath = '\0';
                  rgui->msg_force = true;
                  ret = -1;
               }

               // Core selection on non-console just updates directory listing.
               // Will take affect on new ROM load.
#elif defined(RARCH_CONSOLE)
               rarch_environment_cb(RETRO_ENVIRONMENT_SET_LIBRETRO_PATH, (void*)path);

#if defined(GEKKO) && defined(HW_RVL)
               fill_pathname_join(g_extern.fullpath, default_paths.core_dir,
                     SALAMANDER_FILE, sizeof(g_extern.fullpath));
#else
               fill_pathname_join(g_settings.libretro, dir, path, sizeof(g_settings.libretro));
#endif
               g_extern.lifecycle_state &= ~(1ULL << MODE_GAME);
               g_extern.lifecycle_state |= (1ULL << MODE_EXITSPAWN);
               ret = -1;
#endif

               menu_flush_stack_type(rgui, RGUI_SETTINGS);
            }
            else if (menu_type == RGUI_SETTINGS_CONFIG)
            {
               char config[PATH_MAX];
               fill_pathname_join(config, dir, path, sizeof(config));
               menu_flush_stack_type(rgui, RGUI_SETTINGS);
               rgui->msg_force = true;
               if (menu_replace_config(config))
               {
                  menu_clear_navigation(rgui);
                  ret = -1;
               }
            }
#ifdef HAVE_OVERLAY
            else if (menu_type == RGUI_SETTINGS_OVERLAY_PRESET)
            {
               fill_pathname_join(g_settings.input.overlay, dir, path, sizeof(g_settings.input.overlay));

               if (driver.overlay)
                  input_overlay_free(driver.overlay);
               driver.overlay = input_overlay_new(g_settings.input.overlay);
               if (!driver.overlay)
                  RARCH_ERR("Failed to load overlay.\n");

               menu_flush_stack_type(rgui, RGUI_SETTINGS_OPTIONS);
            }
#endif
            else if (menu_type == RGUI_SETTINGS_DISK_APPEND)
            {
               char image[PATH_MAX];
               fill_pathname_join(image, dir, path, sizeof(image));
               rarch_disk_control_append_image(image);

               g_extern.lifecycle_state |= 1ULL << MODE_GAME;

               menu_flush_stack_type(rgui, RGUI_SETTINGS);
               ret = -1;
            }
            else if (menu_type == RGUI_SETTINGS_OPEN_HISTORY)
            {
               load_menu_game_history(rgui->selection_ptr);
               menu_flush_stack_type(rgui, RGUI_SETTINGS);
               ret = -1;
            }
            else if (menu_type == RGUI_BROWSER_DIR_PATH)
            {
               strlcpy(g_settings.rgui_content_directory, dir, sizeof(g_settings.rgui_content_directory));
               menu_flush_stack_type(rgui, RGUI_SETTINGS_PATH_OPTIONS);
            }
#ifdef HAVE_SCREENSHOTS
            else if (menu_type == RGUI_SCREENSHOT_DIR_PATH)
            {
               strlcpy(g_settings.screenshot_directory, dir, sizeof(g_settings.screenshot_directory));
               menu_flush_stack_type(rgui, RGUI_SETTINGS_PATH_OPTIONS);
            }
#endif
            else if (menu_type == RGUI_SAVEFILE_DIR_PATH)
            {
               strlcpy(g_extern.savefile_dir, dir, sizeof(g_extern.savefile_dir));
               menu_flush_stack_type(rgui, RGUI_SETTINGS_PATH_OPTIONS);
            }
#ifdef HAVE_OVERLAY
            else if (menu_type == RGUI_OVERLAY_DIR_PATH)
            {
               strlcpy(g_extern.overlay_dir, dir, sizeof(g_extern.overlay_dir));
               menu_flush_stack_type(rgui, RGUI_SETTINGS_PATH_OPTIONS);
            }
#endif
            else if (menu_type == RGUI_SAVESTATE_DIR_PATH)
            {
               strlcpy(g_extern.savestate_dir, dir, sizeof(g_extern.savestate_dir));
               menu_flush_stack_type(rgui, RGUI_SETTINGS_PATH_OPTIONS);
            }
#ifdef HAVE_DYNAMIC
            else if (menu_type == RGUI_LIBRETRO_DIR_PATH)
            {
               strlcpy(rgui->libretro_dir, dir, sizeof(rgui->libretro_dir));
               menu_init_core_info(rgui);
               menu_flush_stack_type(rgui, RGUI_SETTINGS_PATH_OPTIONS);
            }
            else if (menu_type == RGUI_CONFIG_DIR_PATH)
            {
               strlcpy(g_settings.rgui_config_directory, dir, sizeof(g_settings.rgui_config_directory));
               menu_flush_stack_type(rgui, RGUI_SETTINGS_PATH_OPTIONS);
            }
#endif
            else if (menu_type == RGUI_LIBRETRO_INFO_DIR_PATH)
            {
               strlcpy(g_settings.libretro_info_path, dir, sizeof(g_settings.libretro_info_path));
               menu_init_core_info(rgui);
               menu_flush_stack_type(rgui, RGUI_SETTINGS_PATH_OPTIONS);
            }
            else if (menu_type == RGUI_SHADER_DIR_PATH)
            {
               strlcpy(g_settings.video.shader_dir, dir, sizeof(g_settings.video.shader_dir));
               menu_flush_stack_type(rgui, RGUI_SETTINGS_PATH_OPTIONS);
            }
            else if (menu_type == RGUI_SYSTEM_DIR_PATH)
            {
               strlcpy(g_settings.system_directory, dir, sizeof(g_settings.system_directory));
               menu_flush_stack_type(rgui, RGUI_SETTINGS_PATH_OPTIONS);
            }
            else
            {
               if (rgui->defer_core)
               {
                  fill_pathname_join(rgui->deferred_path, dir, path, sizeof(rgui->deferred_path));

                  const core_info_t *info = NULL;
                  size_t supported = 0;
                  if (rgui->core_info)
                     core_info_list_get_supported_cores(rgui->core_info, rgui->deferred_path, &info, &supported);

                  if (supported == 1) // Can make a decision right now.
                  {
                     strlcpy(g_extern.fullpath, rgui->deferred_path, sizeof(g_extern.fullpath));
                     strlcpy(g_settings.libretro, info->path, sizeof(g_settings.libretro));

#ifdef HAVE_DYNAMIC
                     menu_update_system_info(rgui, &rgui->load_no_rom);
                     g_extern.lifecycle_state |= (1ULL << MODE_LOAD_GAME);
#else
                     rarch_environment_cb(RETRO_ENVIRONMENT_SET_LIBRETRO_PATH, (void*)g_settings.libretro);
                     rarch_environment_cb(RETRO_ENVIRONMENT_EXEC, (void*)g_extern.fullpath);
#endif

                     menu_flush_stack_type(rgui, RGUI_SETTINGS);
                     rgui->msg_force = true;
                     ret = -1;
                  }
                  else // Present a selection.
                  {
                     file_list_push(rgui->menu_stack, rgui->libretro_dir, RGUI_SETTINGS_DEFERRED_CORE, rgui->selection_ptr);
                     menu_clear_navigation(rgui);
                     rgui->need_refresh = true;
                  }
               }
               else
               {
                  fill_pathname_join(g_extern.fullpath, dir, path, sizeof(g_extern.fullpath));
                  g_extern.lifecycle_state |= (1ULL << MODE_LOAD_GAME);

                  menu_flush_stack_type(rgui, RGUI_SETTINGS);
                  rgui->msg_force = true;
                  ret = -1;
               }
            }
         }
         break;
      }

      case RGUI_ACTION_REFRESH:
         menu_clear_navigation(rgui);
         rgui->need_refresh = true;
         break;

      case RGUI_ACTION_MESSAGE:
         rgui->msg_force = true;
         break;

      default:
         break;
   }


   // refresh values in case the stack changed
   file_list_get_last(rgui->menu_stack, &dir, &menu_type);

   if (rgui->need_refresh && (menu_type == RGUI_FILE_DIRECTORY ||
            menu_type_is(menu_type) == RGUI_SETTINGS_SHADER_OPTIONS ||
            menu_type_is(menu_type) == RGUI_FILE_DIRECTORY || 
            menu_type == RGUI_SETTINGS_OVERLAY_PRESET ||
            menu_type == RGUI_SETTINGS_DEFERRED_CORE ||
            menu_type == RGUI_SETTINGS_CORE ||
            menu_type == RGUI_SETTINGS_CONFIG ||
            menu_type == RGUI_SETTINGS_OPEN_HISTORY ||
            menu_type == RGUI_SETTINGS_DISK_APPEND))
   {
      rgui->need_refresh = false;
      menu_parse_and_resolve(rgui, menu_type);
   }

   if (menu_ctx && menu_ctx->iterate)
      menu_ctx->iterate(rgui, action);

   if (menu_ctx && menu_ctx->render)
      menu_ctx->render(rgui);

   return ret;
}

bool menu_iterate(void)
{
   retro_time_t time, delta, target_msec, sleep_msec;
   unsigned action;
   static bool initial_held = true;
   static bool first_held = false;
   uint64_t input_state = 0;
   int32_t input_entry_ret, ret;
      
   input_entry_ret = 0;
   ret = 0;

   if (g_extern.lifecycle_state & (1ULL << MODE_MENU_PREINIT))
   {
      rgui->need_refresh = true;
      g_extern.lifecycle_state &= ~(1ULL << MODE_MENU_PREINIT);
      rgui->old_input_state |= 1ULL << RARCH_MENU_TOGGLE;
   }

   rarch_check_block_hotkey();
   rarch_input_poll();
#ifdef HAVE_OVERLAY
   rarch_check_overlay();
#endif
   rarch_check_fullscreen();

   if (input_key_pressed_func(RARCH_QUIT_KEY) || !video_alive_func())
   {
      g_extern.lifecycle_state |= (1ULL << MODE_GAME);
      goto deinit;
   }

   input_state = menu_input();

   if (rgui->do_held)
   {
      if (!first_held)
      {
         first_held = true;
         rgui->delay_timer = initial_held ? 12 : 6;
         rgui->delay_count = 0;
      }

      if (rgui->delay_count >= rgui->delay_timer)
      {
         first_held = false;
         rgui->trigger_state = input_state;
         rgui->scroll_accel = min(rgui->scroll_accel + 1, 64);
      }

      initial_held = false;
   }
   else
   {
      first_held = false;
      initial_held = true;
      rgui->scroll_accel = 0;
   }

   rgui->delay_count++;
   rgui->old_input_state = input_state;

   if (driver.block_input)
      rgui->trigger_state = 0;

   action = RGUI_ACTION_NOOP;

   // don't run anything first frame, only capture held inputs for old_input_state
   if (rgui->trigger_state & (1ULL << RETRO_DEVICE_ID_JOYPAD_UP))
      action = RGUI_ACTION_UP;
   else if (rgui->trigger_state & (1ULL << RETRO_DEVICE_ID_JOYPAD_DOWN))
      action = RGUI_ACTION_DOWN;
   else if (rgui->trigger_state & (1ULL << RETRO_DEVICE_ID_JOYPAD_LEFT))
      action = RGUI_ACTION_LEFT;
   else if (rgui->trigger_state & (1ULL << RETRO_DEVICE_ID_JOYPAD_RIGHT))
      action = RGUI_ACTION_RIGHT;
   else if (rgui->trigger_state & (1ULL << RETRO_DEVICE_ID_JOYPAD_L))
      action = RGUI_ACTION_SCROLL_UP;
   else if (rgui->trigger_state & (1ULL << RETRO_DEVICE_ID_JOYPAD_R))
      action = RGUI_ACTION_SCROLL_DOWN;
   else if (rgui->trigger_state & (1ULL << RETRO_DEVICE_ID_JOYPAD_B))
      action = RGUI_ACTION_CANCEL;
   else if (rgui->trigger_state & (1ULL << RETRO_DEVICE_ID_JOYPAD_A))
      action = RGUI_ACTION_OK;
   else if (rgui->trigger_state & (1ULL << RETRO_DEVICE_ID_JOYPAD_START))
      action = RGUI_ACTION_START;

   if (menu_ctx)
      input_entry_ret = menu_iterate_func(rgui, action);

   if (driver.video_poke && driver.video_poke->set_texture_enable)
      driver.video_poke->set_texture_enable(driver.video_data, rgui->frame_buf_show, MENU_TEXTURE_FULLSCREEN);

   rarch_render_cached_frame();

   // Throttle in case VSync is broken (avoid 1000+ FPS RGUI).
   time = rarch_get_time_usec();
   delta = (time - rgui->last_time) / 1000;
   target_msec = 750 / g_settings.video.refresh_rate; // Try to sleep less, so we can hopefully rely on FPS logger.
   sleep_msec = target_msec - delta;
   if (sleep_msec > 0)
      rarch_sleep((unsigned int)sleep_msec);
   rgui->last_time = rarch_get_time_usec();

   if (driver.video_poke && driver.video_poke->set_texture_enable)
      driver.video_poke->set_texture_enable(driver.video_data, false,
            MENU_TEXTURE_FULLSCREEN);

   if (menu_ctx && menu_ctx->input_postprocess)
      ret = menu_ctx->input_postprocess(rgui, rgui->old_input_state);

   if (ret < 0)
   {
      unsigned type = 0;
      file_list_get_last(rgui->menu_stack, NULL, &type);
      while (type != RGUI_SETTINGS)
      {
         file_list_pop(rgui->menu_stack, &rgui->selection_ptr);
         file_list_get_last(rgui->menu_stack, NULL, &type);
      }
   }

   if (ret || input_entry_ret)
      goto deinit;

   return true;

deinit:
   return false;
}
#endif

// Quite intrusive and error prone.
// Likely to have lots of small bugs.
// Cleanly exit the main loop to ensure that all the tiny details get set properly.
// This should mitigate most of the smaller bugs.
bool menu_replace_config(const char *path)
{
   if (strcmp(path, g_extern.config_path) == 0)
      return false;

   if (g_extern.config_save_on_exit && *g_extern.config_path)
      config_save_file(g_extern.config_path);

   strlcpy(g_extern.config_path, path, sizeof(g_extern.config_path));
   g_extern.block_config_read = false;

   // Load dummy core.
   *g_extern.fullpath = '\0';
   *g_settings.libretro = '\0'; // Load core in new config.
   g_extern.lifecycle_state |= (1ULL << MODE_LOAD_GAME);
   rgui->load_no_rom = false;

   return true;
}

// Save a new config to a file. Filename is based on heuristics to avoid typing.
bool menu_save_new_config(void)
{
   char config_dir[PATH_MAX];
   *config_dir = '\0';

   if (*g_settings.rgui_config_directory)
      strlcpy(config_dir, g_settings.rgui_config_directory, sizeof(config_dir));
   else if (*g_extern.config_path) // Fallback
      fill_pathname_basedir(config_dir, g_extern.config_path, sizeof(config_dir));
   else
   {
      const char *msg = "Config directory not set. Cannot save new config.";
      msg_queue_clear(g_extern.msg_queue);
      msg_queue_push(g_extern.msg_queue, msg, 1, 180);
      RARCH_ERR("%s\n", msg);
      return false;
   }

   bool found_path = false;
   char config_name[PATH_MAX];
   char config_path[PATH_MAX];
   if (*g_settings.libretro && !path_is_directory(g_settings.libretro) && path_file_exists(g_settings.libretro)) // Infer file name based on libretro core.
   {
      unsigned i;
      // In case of collision, find an alternative name.
      for (i = 0; i < 16; i++)
      {
         fill_pathname_base(config_name, g_settings.libretro, sizeof(config_name));
         path_remove_extension(config_name);
         fill_pathname_join(config_path, config_dir, config_name, sizeof(config_path));

         char tmp[64];
         *tmp = '\0';
         if (i)
            snprintf(tmp, sizeof(tmp), "-%u.cfg", i);
         else
            strlcpy(tmp, ".cfg", sizeof(tmp));

         strlcat(config_path, tmp, sizeof(config_path));

         if (!path_file_exists(config_path))
         {
            found_path = true;
            break;
         }
      }
   }

   // Fallback to system time ...
   if (!found_path)
   {
      RARCH_WARN("Cannot infer new config path. Use current time.\n");
      fill_dated_filename(config_name, "cfg", sizeof(config_name));
      fill_pathname_join(config_path, config_dir, config_name, sizeof(config_path));
   }

   char msg[512];
   bool ret;
   if (config_save_file(config_path))
   {
      strlcpy(g_extern.config_path, config_path, sizeof(g_extern.config_path));
      snprintf(msg, sizeof(msg), "Saved new config to \"%s\".", config_path);
      RARCH_LOG("%s\n", msg);
      ret = true;
   }
   else
   {
      snprintf(msg, sizeof(msg), "Failed saving config to \"%s\".", config_path);
      RARCH_ERR("%s\n", msg);
      ret = false;
   }

   msg_queue_clear(g_extern.msg_queue);
   msg_queue_push(g_extern.msg_queue, msg, 1, 180);
   return ret;
}

void menu_poll_bind_state(struct rgui_bind_state *state)
{
   unsigned i, b, a, h;
   memset(state->state, 0, sizeof(state->state));
   state->skip = input_input_state_func(NULL, 0, RETRO_DEVICE_KEYBOARD, 0, RETROK_RETURN);

   const rarch_joypad_driver_t *joypad = NULL;
   if (driver.input && driver.input_data && driver.input->get_joypad_driver)
      joypad = driver.input->get_joypad_driver(driver.input_data);

   if (!joypad)
   {
      RARCH_ERR("Cannot poll raw joypad state.");
      return;
   }

   input_joypad_poll(joypad);
   for (i = 0; i < MAX_PLAYERS; i++)
   {
      for (b = 0; b < RGUI_MAX_BUTTONS; b++)
         state->state[i].buttons[b] = input_joypad_button_raw(joypad, i, b);
      for (a = 0; a < RGUI_MAX_AXES; a++)
         state->state[i].axes[a] = input_joypad_axis_raw(joypad, i, a);
      for (h = 0; h < RGUI_MAX_HATS; h++)
      {
         state->state[i].hats[h] |= input_joypad_hat_raw(joypad, i, HAT_UP_MASK, h) ? HAT_UP_MASK : 0;
         state->state[i].hats[h] |= input_joypad_hat_raw(joypad, i, HAT_DOWN_MASK, h) ? HAT_DOWN_MASK : 0;
         state->state[i].hats[h] |= input_joypad_hat_raw(joypad, i, HAT_LEFT_MASK, h) ? HAT_LEFT_MASK : 0;
         state->state[i].hats[h] |= input_joypad_hat_raw(joypad, i, HAT_RIGHT_MASK, h) ? HAT_RIGHT_MASK : 0;
      }
   }
}

void menu_poll_bind_get_rested_axes(struct rgui_bind_state *state)
{
   unsigned i, a;
   const rarch_joypad_driver_t *joypad = NULL;
   if (driver.input && driver.input_data && driver.input->get_joypad_driver)
      joypad = driver.input->get_joypad_driver(driver.input_data);

   if (!joypad)
   {
      RARCH_ERR("Cannot poll raw joypad state.");
      return;
   }

   for (i = 0; i < MAX_PLAYERS; i++)
      for (a = 0; a < RGUI_MAX_AXES; a++)
         state->axis_state[i].rested_axes[a] = input_joypad_axis_raw(joypad, i, a);
}

static bool menu_poll_find_trigger_pad(struct rgui_bind_state *state, struct rgui_bind_state *new_state, unsigned p)
{
   unsigned a, b, h;
   const struct rgui_bind_state_port *n = &new_state->state[p];
   const struct rgui_bind_state_port *o = &state->state[p];

   for (b = 0; b < RGUI_MAX_BUTTONS; b++)
   {
      if (n->buttons[b] && !o->buttons[b])
      {
         state->target->joykey = b;
         state->target->joyaxis = AXIS_NONE;
         return true;
      }
   }

   // Axes are a bit tricky ...
   for (a = 0; a < RGUI_MAX_AXES; a++)
   {
      int locked_distance = abs(n->axes[a] - new_state->axis_state[p].locked_axes[a]);
      int rested_distance = abs(n->axes[a] - new_state->axis_state[p].rested_axes[a]);

      if (abs(n->axes[a]) >= 20000 &&
            locked_distance >= 20000 &&
            rested_distance >= 20000) // Take care of case where axis rests on +/- 0x7fff (e.g. 360 controller on Linux)
      {
         state->target->joyaxis = n->axes[a] > 0 ? AXIS_POS(a) : AXIS_NEG(a);
         state->target->joykey = NO_BTN;

         // Lock the current axis.
         new_state->axis_state[p].locked_axes[a] = n->axes[a] > 0 ? 0x7fff : -0x7fff; 
         return true;
      }

      if (locked_distance >= 20000) // Unlock the axis.
         new_state->axis_state[p].locked_axes[a] = 0;
   }

   for (h = 0; h < RGUI_MAX_HATS; h++)
   {
      uint16_t trigged = n->hats[h] & (~o->hats[h]);
      uint16_t sane_trigger = 0;
      if (trigged & HAT_UP_MASK)
         sane_trigger = HAT_UP_MASK;
      else if (trigged & HAT_DOWN_MASK)
         sane_trigger = HAT_DOWN_MASK;
      else if (trigged & HAT_LEFT_MASK)
         sane_trigger = HAT_LEFT_MASK;
      else if (trigged & HAT_RIGHT_MASK)
         sane_trigger = HAT_RIGHT_MASK;

      if (sane_trigger)
      {
         state->target->joykey = HAT_MAP(h, sane_trigger);
         state->target->joyaxis = AXIS_NONE;
         return true;
      }
   }

   return false;
}

bool menu_poll_find_trigger(struct rgui_bind_state *state, struct rgui_bind_state *new_state)
{
   unsigned i;
   for (i = 0; i < MAX_PLAYERS; i++)
   {
      if (menu_poll_find_trigger_pad(state, new_state, i))
      {
         g_settings.input.joypad_map[state->player] = i; // Update the joypad mapping automatically. More friendly that way.
         return true;
      }
   }
   return false;
}

static inline int menu_list_get_first_char(file_list_t *buf, unsigned offset)
{
   const char *path = NULL;
   file_list_get_alt_at_offset(buf, offset, &path);
   int ret = tolower(*path);
  
   // "Normalize" non-alphabetical entries so they are lumped together for purposes of jumping.
   if (ret < 'a')
      ret = 'a' - 1;
   else if (ret > 'z')
      ret = 'z' + 1;
   return ret;
}

static inline bool menu_list_elem_is_dir(file_list_t *buf, unsigned offset)
{
   const char *path = NULL;
   unsigned type = 0;
   file_list_get_at_offset(buf, offset, &path, &type);
   return type != RGUI_FILE_PLAIN;
}

static void menu_build_scroll_indices(void *data, file_list_t *buf)
{
   size_t i;
   int current;
   bool current_is_dir;
   rgui_handle_t *rgui = (rgui_handle_t*)data;

   rgui->scroll_indices_size = 0;
   if (!buf->size)
      return;

   rgui->scroll_indices[rgui->scroll_indices_size++] = 0;

   current = menu_list_get_first_char(buf, 0);
   current_is_dir = menu_list_elem_is_dir(buf, 0);

   for (i = 1; i < buf->size; i++)
   {
      int first;
      bool is_dir;

      first = menu_list_get_first_char(buf, i);
      is_dir = menu_list_elem_is_dir(buf, i);

      if ((current_is_dir && !is_dir) || (first > current))
         rgui->scroll_indices[rgui->scroll_indices_size++] = i;

      current = first;
      current_is_dir = is_dir;
   }

   rgui->scroll_indices[rgui->scroll_indices_size++] = buf->size - 1;
}

void menu_populate_entries(void *data, unsigned menu_type)
{
   rgui_handle_t *rgui = (rgui_handle_t*)data;
   unsigned i, last;
   char tmp[256];
   switch (menu_type)
   {
#ifdef HAVE_SHADER_MANAGER
      case RGUI_SETTINGS_SHADER_OPTIONS:
         file_list_clear(rgui->selection_buf);
         file_list_push(rgui->selection_buf, "Apply Shader Changes",
               RGUI_SETTINGS_SHADER_APPLY, 0);
         file_list_push(rgui->selection_buf, "Default Filter", RGUI_SETTINGS_SHADER_FILTER, 0);
         file_list_push(rgui->selection_buf, "Load Shader Preset",
               RGUI_SETTINGS_SHADER_PRESET, 0);
         file_list_push(rgui->selection_buf, "Save As Shader Preset",
               RGUI_SETTINGS_SHADER_PRESET_SAVE, 0);
         file_list_push(rgui->selection_buf, "Shader Passes",
               RGUI_SETTINGS_SHADER_PASSES, 0);

         for (i = 0; i < rgui->shader.passes; i++)
         {
            char buf[64];

            snprintf(buf, sizeof(buf), "Shader #%u", i);
            file_list_push(rgui->selection_buf, buf,
                  RGUI_SETTINGS_SHADER_0 + 3 * i, 0);

            snprintf(buf, sizeof(buf), "Shader #%u Filter", i);
            file_list_push(rgui->selection_buf, buf,
                  RGUI_SETTINGS_SHADER_0_FILTER + 3 * i, 0);

            snprintf(buf, sizeof(buf), "Shader #%u Scale", i);
            file_list_push(rgui->selection_buf, buf,
                  RGUI_SETTINGS_SHADER_0_SCALE + 3 * i, 0);
         }
         break;
#endif
      case RGUI_SETTINGS_GENERAL_OPTIONS:
         file_list_clear(rgui->selection_buf);
         file_list_push(rgui->selection_buf, "Configuration Save On Exit", RGUI_SETTINGS_CONFIG_SAVE_ON_EXIT, 0);
         file_list_push(rgui->selection_buf, "Configuration Per-Core", RGUI_SETTINGS_PER_CORE_CONFIG, 0);
#ifdef HAVE_SCREENSHOTS
         file_list_push(rgui->selection_buf, "GPU Screenshots", RGUI_SETTINGS_GPU_SCREENSHOT, 0);
#endif
         file_list_push(rgui->selection_buf, "Show Framerate", RGUI_SETTINGS_DEBUG_TEXT, 0);
         file_list_push(rgui->selection_buf, "Rewind", RGUI_SETTINGS_REWIND_ENABLE, 0);
         file_list_push(rgui->selection_buf, "Rewind Granularity", RGUI_SETTINGS_REWIND_GRANULARITY, 0);
         file_list_push(rgui->selection_buf, "SRAM Block Overwrite", RGUI_SETTINGS_BLOCK_SRAM_OVERWRITE, 0);
#if defined(HAVE_THREADS)
         file_list_push(rgui->selection_buf, "SRAM Autosave", RGUI_SETTINGS_SRAM_AUTOSAVE, 0);
#endif
         file_list_push(rgui->selection_buf, "Window Compositing", RGUI_SETTINGS_WINDOW_COMPOSITING_ENABLE, 0);
         file_list_push(rgui->selection_buf, "Window Unfocus Pause", RGUI_SETTINGS_PAUSE_IF_WINDOW_FOCUS_LOST, 0);
         file_list_push(rgui->selection_buf, "Savestate Autosave On Exit", RGUI_SETTINGS_SAVESTATE_AUTO_SAVE, 0);
         file_list_push(rgui->selection_buf, "Savestate Autoload", RGUI_SETTINGS_SAVESTATE_AUTO_LOAD, 0);
         break;
      case RGUI_SETTINGS_VIDEO_OPTIONS:
         file_list_clear(rgui->selection_buf);
#if defined(GEKKO) || defined(__CELLOS_LV2__)
         file_list_push(rgui->selection_buf, "Screen Resolution", RGUI_SETTINGS_VIDEO_RESOLUTION, 0);
#endif
#if defined(__CELLOS_LV2__)
         file_list_push(rgui->selection_buf, "PAL60 Mode", RGUI_SETTINGS_VIDEO_PAL60, 0);
#endif
#ifndef HAVE_SHADER_MANAGER
         file_list_push(rgui->selection_buf, "Default Filter", RGUI_SETTINGS_VIDEO_FILTER, 0);
#endif
#ifdef HW_RVL
         file_list_push(rgui->selection_buf, "VI Trap filtering", RGUI_SETTINGS_VIDEO_SOFT_FILTER, 0);
         file_list_push(rgui->selection_buf, "Gamma", RGUI_SETTINGS_VIDEO_GAMMA, 0);
#endif
#ifdef _XBOX1
         file_list_push(rgui->selection_buf, "Soft filtering", RGUI_SETTINGS_SOFT_DISPLAY_FILTER, 0);
         file_list_push(rgui->selection_buf, "Flicker filtering", RGUI_SETTINGS_FLICKER_FILTER, 0);
#endif
         file_list_push(rgui->selection_buf, "Integer Scale", RGUI_SETTINGS_VIDEO_INTEGER_SCALE, 0);
         file_list_push(rgui->selection_buf, "Aspect Ratio", RGUI_SETTINGS_VIDEO_ASPECT_RATIO, 0);
         file_list_push(rgui->selection_buf, "Custom Ratio", RGUI_SETTINGS_CUSTOM_VIEWPORT, 0);
#if !defined(RARCH_CONSOLE) && !defined(RARCH_MOBILE)
         file_list_push(rgui->selection_buf, "Toggle Fullscreen", RGUI_SETTINGS_TOGGLE_FULLSCREEN, 0);
#endif
         file_list_push(rgui->selection_buf, "Rotation", RGUI_SETTINGS_VIDEO_ROTATION, 0);
         file_list_push(rgui->selection_buf, "VSync", RGUI_SETTINGS_VIDEO_VSYNC, 0);
         file_list_push(rgui->selection_buf, "Hard GPU Sync", RGUI_SETTINGS_VIDEO_HARD_SYNC, 0);
         file_list_push(rgui->selection_buf, "Hard GPU Sync Frames", RGUI_SETTINGS_VIDEO_HARD_SYNC_FRAMES, 0);
         file_list_push(rgui->selection_buf, "Black Frame Insertion", RGUI_SETTINGS_VIDEO_BLACK_FRAME_INSERTION, 0);
         file_list_push(rgui->selection_buf, "VSync Swap Interval", RGUI_SETTINGS_VIDEO_SWAP_INTERVAL, 0);
#if defined(HAVE_THREADS) && !defined(GEKKO)
         file_list_push(rgui->selection_buf, "Threaded Driver", RGUI_SETTINGS_VIDEO_THREADED, 0);
#endif
#if !defined(RARCH_CONSOLE) && !defined(RARCH_MOBILE)
         file_list_push(rgui->selection_buf, "Windowed Scale (X)", RGUI_SETTINGS_VIDEO_WINDOW_SCALE_X, 0);
         file_list_push(rgui->selection_buf, "Windowed Scale (Y)", RGUI_SETTINGS_VIDEO_WINDOW_SCALE_Y, 0);
#endif
         file_list_push(rgui->selection_buf, "Crop Overscan (reload)", RGUI_SETTINGS_VIDEO_CROP_OVERSCAN, 0);
         file_list_push(rgui->selection_buf, "Estimated Monitor FPS", RGUI_SETTINGS_VIDEO_REFRESH_RATE_AUTO, 0);
         break;
      case RGUI_SETTINGS_CORE_OPTIONS:
         file_list_clear(rgui->selection_buf);

         if (g_extern.system.core_options)
         {
            size_t i, opts;

            opts = core_option_size(g_extern.system.core_options);
            for (i = 0; i < opts; i++)
               file_list_push(rgui->selection_buf,
                     core_option_get_desc(g_extern.system.core_options, i), RGUI_SETTINGS_CORE_OPTION_START + i, 0);
         }
         else
            file_list_push(rgui->selection_buf, "No options available.", RGUI_SETTINGS_CORE_OPTION_NONE, 0);
         break;		 
      case RGUI_SETTINGS_CORE_INFO:
<<<<<<< HEAD
<<<<<<< HEAD
         file_list_clear(rgui->selection_buf);
         if (rgui->core_info_current.data)
         {
            snprintf(tmp, sizeof(tmp), "Core name: %s",
                  rgui->core_info_current.display_name ? rgui->core_info_current.display_name : "");
            file_list_push(rgui->selection_buf, tmp, RGUI_SETTINGS_CORE_INFO_NONE, 0);

            snprintf(tmp, sizeof(tmp), "Authors: %s",
                  rgui->core_info_current.authors ? rgui->core_info_current.authors : "");
            file_list_push(rgui->selection_buf, tmp, RGUI_SETTINGS_CORE_INFO_NONE, 0);

            snprintf(tmp, sizeof(tmp), "Permissions: %s",
                  rgui->core_info_current.permissions ? rgui->core_info_current.permissions : "");
            file_list_push(rgui->selection_buf, tmp, RGUI_SETTINGS_CORE_INFO_NONE, 0);

            snprintf(tmp, sizeof(tmp), "Supported extensions: %s",
                  rgui->core_info_current.supported_extensions ? rgui->core_info_current.supported_extensions : "");
            file_list_push(rgui->selection_buf, tmp, RGUI_SETTINGS_CORE_INFO_NONE, 0);

            if (rgui->core_info_current.firmware_count > 0)
            {
               core_info_list_update_missing_firmware(rgui->core_info, rgui->core_info_current.path,
                     g_settings.system_directory);

			   file_list_push(rgui->selection_buf, "Firmware: ", RGUI_SETTINGS_CORE_INFO_NONE, 0);
               for (i = 0; i < rgui->core_info_current.firmware_count; i++)
               {
                  if (rgui->core_info_current.firmware[i].desc)
                  {					 
					 snprintf(tmp, sizeof(tmp), "	name: %s",
						   rgui->core_info_current.firmware[i].desc ? rgui->core_info_current.firmware[i].desc : "");
					 file_list_push(rgui->selection_buf, tmp, RGUI_SETTINGS_CORE_INFO_NONE, 0);								
					 snprintf(tmp, sizeof(tmp), "	status: %s, %s",
						   rgui->core_info_current.firmware[i].missing ? "missing" : "present",
						   rgui->core_info_current.firmware[i].optional ? "optional" : "required");
					 file_list_push(rgui->selection_buf, tmp, RGUI_SETTINGS_CORE_INFO_NONE, 0);					 
                  }
               }
            }

            if (rgui->core_info_current.notes)
            {
               snprintf(tmp, sizeof(tmp), "Core notes: ");
               file_list_push(rgui->selection_buf, tmp, RGUI_SETTINGS_CORE_INFO_NONE, 0);

               for (i = 0; i < rgui->core_info_current.note_list->size; i++)
               {
                  snprintf(tmp, sizeof(tmp), " %s", rgui->core_info_current.note_list->elems[i].data);
                  file_list_push(rgui->selection_buf, tmp, RGUI_SETTINGS_CORE_INFO_NONE, 0);
               }
            }
         }
         else
            file_list_push(rgui->selection_buf, "No information available.", RGUI_SETTINGS_CORE_OPTION_NONE, 0);
=======
	     
		 if(rgui->core_info_current.data)
		 {
			
			
			file_list_clear(rgui->selection_buf);
			snprintf(tmp, sizeof(tmp), "Core name: %s", rgui->core_info_current.display_name ? rgui->core_info_current.display_name : ""); 
			file_list_push(rgui->selection_buf, tmp, RGUI_SETTINGS_CORE_INFO_NONE, 0);
			snprintf(tmp, sizeof(tmp), "Authors: %s", rgui->core_info_current.authors ? rgui->core_info_current.authors : "");
			file_list_push(rgui->selection_buf, tmp, RGUI_SETTINGS_CORE_INFO_NONE, 0);
			snprintf(tmp, sizeof(tmp), "Permissions: %s", rgui->core_info_current.permissions ? rgui->core_info_current.permissions : "");
			file_list_push(rgui->selection_buf, tmp, RGUI_SETTINGS_CORE_INFO_NONE, 0);						
			snprintf(tmp, sizeof(tmp), "Supported extensions: %s", rgui->core_info_current.supported_extensions ? rgui->core_info_current.supported_extensions : "");
			file_list_push(rgui->selection_buf, tmp, RGUI_SETTINGS_CORE_INFO_NONE, 0);			
					
			if(rgui->core_info_current.firmware_count>0)
			{
				
				core_info_list_update_missing_firmware(rgui->core_info, rgui->core_info_current.path,  g_settings.system_directory);
			
				file_list_push(rgui->selection_buf, "Firmware: ", RGUI_SETTINGS_CORE_INFO_NONE, 0);
				//file_list_push(rgui->selection_buf, "Firmware: (name available y/n optional y/n)", RGUI_SETTINGS_CORE_INFO_NONE, 0);
				for(i=0;i<rgui->core_info_current.firmware_count;i++)
				{
					if(rgui->core_info_current.firmware[i].desc)
					{
						snprintf(tmp, sizeof(tmp), "	name: %s", rgui->core_info_current.firmware[i].desc ? rgui->core_info_current.firmware[i].desc : "");
						file_list_push(rgui->selection_buf, tmp, RGUI_SETTINGS_CORE_INFO_NONE, 0);								
						snprintf(tmp, sizeof(tmp), "	status: %s, %s", rgui->core_info_current.firmware[i].missing ? "missing" : "present", rgui->core_info_current.firmware[i].optional ? "optional" : "required");
						file_list_push(rgui->selection_buf, tmp, RGUI_SETTINGS_CORE_INFO_NONE, 0);			
						//snprintf(tmp, sizeof(tmp), "	%s %s %s", rgui->core_info_current.firmware[i].desc ? rgui->core_info_current.firmware[i].desc : "",rgui->core_info_current.firmware[i].missing ? "[n]" : "[y]", rgui->core_info_current.firmware[i].optional ? "[y]" : "[n]");
						//file_list_push(rgui->selection_buf, tmp, RGUI_SETTINGS_CORE_INFO_NONE, 0);
					}
				}
			}
			if(rgui->core_info_current.notes)
			{
				snprintf(tmp, sizeof(tmp), "Core notes: ");
				file_list_push(rgui->selection_buf, tmp, RGUI_SETTINGS_CORE_INFO_NONE, 0);

				for(i=0;i<rgui->core_info_current.note_list->size;i++)
				{
					snprintf(tmp, sizeof(tmp), " %s", rgui->core_info_current.note_list->elems[i].data);
					file_list_push(rgui->selection_buf, tmp, RGUI_SETTINGS_CORE_INFO_NONE, 0);			
				}	
			}
			
		}
		else
		{
			file_list_clear(rgui->selection_buf);
			file_list_push(rgui->selection_buf, "No information available.", RGUI_SETTINGS_CORE_OPTION_NONE, 0);		 
        } 
>>>>>>> 14381bd0
         break;			 
      case RGUI_SETTINGS_OPTIONS:
         file_list_clear(rgui->selection_buf);
         file_list_push(rgui->selection_buf, "General Options", RGUI_SETTINGS_GENERAL_OPTIONS, 0);
         file_list_push(rgui->selection_buf, "Video Options", RGUI_SETTINGS_VIDEO_OPTIONS, 0);
#ifdef HAVE_SHADER_MANAGER
         file_list_push(rgui->selection_buf, "Shader Options", RGUI_SETTINGS_SHADER_OPTIONS, 0);
#endif
         file_list_push(rgui->selection_buf, "Audio Options", RGUI_SETTINGS_AUDIO_OPTIONS, 0);
         file_list_push(rgui->selection_buf, "Input Options", RGUI_SETTINGS_INPUT_OPTIONS, 0);
#ifdef HAVE_OVERLAY
         file_list_push(rgui->selection_buf, "Overlay Options", RGUI_SETTINGS_OVERLAY_OPTIONS, 0);
#endif
#ifdef HAVE_NETPLAY
         file_list_push(rgui->selection_buf, "Netplay Options", RGUI_SETTINGS_NETPLAY_OPTIONS, 0);
#endif
         file_list_push(rgui->selection_buf, "Path Options", RGUI_SETTINGS_PATH_OPTIONS, 0);
         if (g_extern.main_is_init && !g_extern.libretro_dummy)
         {
            if (g_extern.system.disk_control.get_num_images)
               file_list_push(rgui->selection_buf, "Disk Options", RGUI_SETTINGS_DISK_OPTIONS, 0);
         }
         break;
      case RGUI_SETTINGS_DISK_OPTIONS:
         file_list_clear(rgui->selection_buf);
         file_list_push(rgui->selection_buf, "Disk Index", RGUI_SETTINGS_DISK_INDEX, 0);
         file_list_push(rgui->selection_buf, "Disk Image Append", RGUI_SETTINGS_DISK_APPEND, 0);
         break;
      case RGUI_SETTINGS_OVERLAY_OPTIONS:
         file_list_clear(rgui->selection_buf);
         file_list_push(rgui->selection_buf, "Overlay Preset", RGUI_SETTINGS_OVERLAY_PRESET, 0);
         file_list_push(rgui->selection_buf, "Overlay Opacity", RGUI_SETTINGS_OVERLAY_OPACITY, 0);
         file_list_push(rgui->selection_buf, "Overlay Scale", RGUI_SETTINGS_OVERLAY_SCALE, 0);
         break;
#ifdef HAVE_NETPLAY
      case RGUI_SETTINGS_NETPLAY_OPTIONS:
         file_list_clear(rgui->selection_buf);
         file_list_push(rgui->selection_buf, "Netplay Enable", RGUI_SETTINGS_NETPLAY_ENABLE, 0);
         file_list_push(rgui->selection_buf, "Netplay Mode", RGUI_SETTINGS_NETPLAY_MODE, 0);
         file_list_push(rgui->selection_buf, "Spectator Mode Enable", RGUI_SETTINGS_NETPLAY_SPECTATOR_MODE_ENABLE, 0);
         file_list_push(rgui->selection_buf, "Host IP Address", RGUI_SETTINGS_NETPLAY_HOST_IP_ADDRESS, 0);
         file_list_push(rgui->selection_buf, "TCP/UDP Port", RGUI_SETTINGS_NETPLAY_TCP_UDP_PORT, 0);
         file_list_push(rgui->selection_buf, "Delay Frames", RGUI_SETTINGS_NETPLAY_DELAY_FRAMES, 0);
         file_list_push(rgui->selection_buf, "Nickname", RGUI_SETTINGS_NETPLAY_NICKNAME, 0);
         break;
#endif
      case RGUI_SETTINGS_PATH_OPTIONS:
         file_list_clear(rgui->selection_buf);
         file_list_push(rgui->selection_buf, "Content Directory", RGUI_BROWSER_DIR_PATH, 0);
#ifdef HAVE_DYNAMIC
         file_list_push(rgui->selection_buf, "Config Directory", RGUI_CONFIG_DIR_PATH, 0);
         file_list_push(rgui->selection_buf, "Core Directory", RGUI_LIBRETRO_DIR_PATH, 0);
#endif
         file_list_push(rgui->selection_buf, "Core Info Directory", RGUI_LIBRETRO_INFO_DIR_PATH, 0);
#ifdef HAVE_SHADER_MANAGER
         file_list_push(rgui->selection_buf, "Shader Directory", RGUI_SHADER_DIR_PATH, 0);
#endif
         file_list_push(rgui->selection_buf, "Savestate Directory", RGUI_SAVESTATE_DIR_PATH, 0);
         file_list_push(rgui->selection_buf, "Savefile Directory", RGUI_SAVEFILE_DIR_PATH, 0);
#ifdef HAVE_OVERLAY
         file_list_push(rgui->selection_buf, "Overlay Directory", RGUI_OVERLAY_DIR_PATH, 0);
#endif
         file_list_push(rgui->selection_buf, "System Directory", RGUI_SYSTEM_DIR_PATH, 0);
#ifdef HAVE_SCREENSHOTS
         file_list_push(rgui->selection_buf, "Screenshot Directory", RGUI_SCREENSHOT_DIR_PATH, 0);
#endif
         break;
      case RGUI_SETTINGS_INPUT_OPTIONS:
         file_list_clear(rgui->selection_buf);
         file_list_push(rgui->selection_buf, "Player", RGUI_SETTINGS_BIND_PLAYER, 0);
         file_list_push(rgui->selection_buf, "Device", RGUI_SETTINGS_BIND_DEVICE, 0);
         file_list_push(rgui->selection_buf, "Device Type", RGUI_SETTINGS_BIND_DEVICE_TYPE, 0);
         file_list_push(rgui->selection_buf, "Analog D-pad Mode", RGUI_SETTINGS_BIND_ANALOG_MODE, 0);
         file_list_push(rgui->selection_buf, "Autodetect enable", RGUI_SETTINGS_DEVICE_AUTODETECT_ENABLE, 0);

         file_list_push(rgui->selection_buf, "Configure All (RetroPad)", RGUI_SETTINGS_CUSTOM_BIND_ALL, 0);
         file_list_push(rgui->selection_buf, "Default All (RetroPad)", RGUI_SETTINGS_CUSTOM_BIND_DEFAULT_ALL, 0);
#ifdef HAVE_OSK
         file_list_push(rgui->selection_buf, "Onscreen Keyboard Enable", RGUI_SETTINGS_ONSCREEN_KEYBOARD_ENABLE, 0);
#endif
         last = (driver.input && driver.input->set_keybinds && !driver.input->get_joypad_driver) ? RGUI_SETTINGS_BIND_R3 : RGUI_SETTINGS_BIND_MENU_TOGGLE;
         for (i = RGUI_SETTINGS_BIND_BEGIN; i <= last; i++)
            file_list_push(rgui->selection_buf, input_config_bind_map[i - RGUI_SETTINGS_BIND_BEGIN].desc, i, 0);
         break;
      case RGUI_SETTINGS_AUDIO_OPTIONS:
         file_list_clear(rgui->selection_buf);
         file_list_push(rgui->selection_buf, "Mute Audio", RGUI_SETTINGS_AUDIO_MUTE, 0);
         file_list_push(rgui->selection_buf, "Rate Control Delta", RGUI_SETTINGS_AUDIO_CONTROL_RATE_DELTA, 0);
#ifdef __CELLOS_LV2__
         file_list_push(rgui->selection_buf, "System BGM Control", RGUI_SETTINGS_CUSTOM_BGM_CONTROL_ENABLE, 0);
#endif
#ifdef _XBOX1
         file_list_push(rgui->selection_buf, "Volume Level", RGUI_SETTINGS_AUDIO_VOLUME_LEVEL, 0);
#else
         file_list_push(rgui->selection_buf, "Volume Level", RGUI_SETTINGS_AUDIO_VOLUME, 0);
#endif
         break;
      case RGUI_SETTINGS_DRIVERS:
         file_list_clear(rgui->selection_buf);
         file_list_push(rgui->selection_buf, "Video Driver", RGUI_SETTINGS_DRIVER_VIDEO, 0);
         file_list_push(rgui->selection_buf, "Audio Driver", RGUI_SETTINGS_DRIVER_AUDIO, 0);
         file_list_push(rgui->selection_buf, "Audio Device", RGUI_SETTINGS_DRIVER_AUDIO_DEVICE, 0);
         file_list_push(rgui->selection_buf, "Audio Resampler", RGUI_SETTINGS_DRIVER_AUDIO_RESAMPLER, 0);
         file_list_push(rgui->selection_buf, "Input Driver", RGUI_SETTINGS_DRIVER_INPUT, 0);
#ifdef HAVE_CAMERA
         file_list_push(rgui->selection_buf, "Camera Driver", RGUI_SETTINGS_DRIVER_CAMERA, 0);
#endif
#ifdef HAVE_LOCATION
         file_list_push(rgui->selection_buf, "Location Driver", RGUI_SETTINGS_DRIVER_LOCATION, 0);
#endif
#ifdef HAVE_MENU
         file_list_push(rgui->selection_buf, "Menu Driver", RGUI_SETTINGS_DRIVER_MENU, 0);
#endif
         break;
      case RGUI_SETTINGS:
         file_list_clear(rgui->selection_buf);

#if defined(HAVE_DYNAMIC) || defined(HAVE_LIBRETRO_MANAGEMENT)
         file_list_push(rgui->selection_buf, "Core", RGUI_SETTINGS_CORE, 0);
#endif
         if (rgui->history)
            file_list_push(rgui->selection_buf, "Load Content (History)", RGUI_SETTINGS_OPEN_HISTORY, 0);

         if (rgui->core_info && core_info_list_num_info_files(rgui->core_info))
            file_list_push(rgui->selection_buf, "Load Content (Detect Core)", RGUI_SETTINGS_OPEN_FILEBROWSER_DEFERRED_CORE, 0);

         if (rgui->info.library_name || g_extern.system.info.library_name)
         {
            char load_game_core_msg[64];
            snprintf(load_game_core_msg, sizeof(load_game_core_msg), "Load Content (%s)",
                  rgui->info.library_name ? rgui->info.library_name : g_extern.system.info.library_name);
            file_list_push(rgui->selection_buf, load_game_core_msg, RGUI_SETTINGS_OPEN_FILEBROWSER, 0);
         }

         file_list_push(rgui->selection_buf, "Core Options", RGUI_SETTINGS_CORE_OPTIONS, 0);
         file_list_push(rgui->selection_buf, "Core Information", RGUI_SETTINGS_CORE_INFO, 0);	
         file_list_push(rgui->selection_buf, "Settings", RGUI_SETTINGS_OPTIONS, 0);
         file_list_push(rgui->selection_buf, "Drivers", RGUI_SETTINGS_DRIVERS, 0);

         if (g_extern.main_is_init && !g_extern.libretro_dummy)
         {
            file_list_push(rgui->selection_buf, "Save State", RGUI_SETTINGS_SAVESTATE_SAVE, 0);
            file_list_push(rgui->selection_buf, "Load State", RGUI_SETTINGS_SAVESTATE_LOAD, 0);
#ifdef HAVE_SCREENSHOTS
            file_list_push(rgui->selection_buf, "Take Screenshot", RGUI_SETTINGS_SCREENSHOT, 0);
#endif
            file_list_push(rgui->selection_buf, "Resume Content", RGUI_SETTINGS_RESUME_GAME, 0);
            file_list_push(rgui->selection_buf, "Restart Content", RGUI_SETTINGS_RESTART_GAME, 0);

         }
#ifndef HAVE_DYNAMIC
         file_list_push(rgui->selection_buf, "Restart RetroArch", RGUI_SETTINGS_RESTART_EMULATOR, 0);
#endif
         file_list_push(rgui->selection_buf, "RetroArch Config", RGUI_SETTINGS_CONFIG, 0);
         file_list_push(rgui->selection_buf, "Save New Config", RGUI_SETTINGS_SAVE_CONFIG, 0);
         file_list_push(rgui->selection_buf, "Help", RGUI_START_SCREEN, 0);
         file_list_push(rgui->selection_buf, "Quit RetroArch", RGUI_SETTINGS_QUIT_RARCH, 0);
         break;
   }

   if (menu_ctx && menu_ctx->populate_entries)
      menu_ctx->populate_entries(rgui, menu_type);
}

void menu_parse_and_resolve(void *data, unsigned menu_type)
{
   const core_info_t *info = NULL;
   const char *dir;
   size_t i, list_size;
   file_list_t *list;
   rgui_handle_t *rgui;

   rgui = (rgui_handle_t*)data;
   dir = NULL;

   file_list_clear(rgui->selection_buf);

   // parsing switch
   switch (menu_type)
   {
      case RGUI_SETTINGS_OPEN_HISTORY:
         /* History parse */
         list_size = rom_history_size(rgui->history);

         for (i = 0; i < list_size; i++)
         {
            const char *path, *core_path, *core_name;
            char fill_buf[PATH_MAX];

            path = NULL;
            core_path = NULL;
            core_name = NULL;

            rom_history_get_index(rgui->history, i,
                  &path, &core_path, &core_name);

            if (path)
            {
               char path_short[PATH_MAX];
               fill_pathname(path_short, path_basename(path), "", sizeof(path_short));

               snprintf(fill_buf, sizeof(fill_buf), "%s (%s)",
                     path_short, core_name);
            }
            else
               strlcpy(fill_buf, core_name, sizeof(fill_buf));

            file_list_push(rgui->selection_buf, fill_buf, RGUI_FILE_PLAIN, 0);
         }
         break;
      case RGUI_SETTINGS_DEFERRED_CORE:
         break;
      default:
         {
            /* Directory parse */
            file_list_get_last(rgui->menu_stack, &dir, &menu_type);

            if (!*dir)
            {
#if defined(GEKKO)
#ifdef HW_RVL
               file_list_push(rgui->selection_buf, "sd:/", menu_type, 0);
               file_list_push(rgui->selection_buf, "usb:/", menu_type, 0);
#endif
               file_list_push(rgui->selection_buf, "carda:/", menu_type, 0);
               file_list_push(rgui->selection_buf, "cardb:/", menu_type, 0);
#elif defined(_XBOX1)
               file_list_push(rgui->selection_buf, "C:", menu_type, 0);
               file_list_push(rgui->selection_buf, "D:", menu_type, 0);
               file_list_push(rgui->selection_buf, "E:", menu_type, 0);
               file_list_push(rgui->selection_buf, "F:", menu_type, 0);
               file_list_push(rgui->selection_buf, "G:", menu_type, 0);
#elif defined(_XBOX360)
               file_list_push(rgui->selection_buf, "game:", menu_type, 0);
#elif defined(_WIN32)
               unsigned drives = GetLogicalDrives();
               char drive[] = " :\\";
               for (i = 0; i < 32; i++)
               {
                  drive[0] = 'A' + i;
                  if (drives & (1 << i))
                     file_list_push(rgui->selection_buf, drive, menu_type, 0);
               }
#elif defined(__CELLOS_LV2__)
               file_list_push(rgui->selection_buf, "/app_home/", menu_type, 0);
               file_list_push(rgui->selection_buf, "/dev_hdd0/", menu_type, 0);
               file_list_push(rgui->selection_buf, "/dev_hdd1/", menu_type, 0);
               file_list_push(rgui->selection_buf, "/host_root/", menu_type, 0);
               file_list_push(rgui->selection_buf, "/dev_usb000/", menu_type, 0);
               file_list_push(rgui->selection_buf, "/dev_usb001/", menu_type, 0);
               file_list_push(rgui->selection_buf, "/dev_usb002/", menu_type, 0);
               file_list_push(rgui->selection_buf, "/dev_usb003/", menu_type, 0);
               file_list_push(rgui->selection_buf, "/dev_usb004/", menu_type, 0);
               file_list_push(rgui->selection_buf, "/dev_usb005/", menu_type, 0);
               file_list_push(rgui->selection_buf, "/dev_usb006/", menu_type, 0);
#elif defined(PSP)
               file_list_push(rgui->selection_buf, "ms0:/", menu_type, 0);
               file_list_push(rgui->selection_buf, "ef0:/", menu_type, 0);
               file_list_push(rgui->selection_buf, "host0:/", menu_type, 0);
#else
               file_list_push(rgui->selection_buf, "/", menu_type, 0);
#endif
               return;
            }
#if defined(GEKKO) && defined(HW_RVL)
            LWP_MutexLock(gx_device_mutex);
            int dev = gx_get_device_from_path(dir);

            if (dev != -1 && !gx_devices[dev].mounted && gx_devices[dev].interface->isInserted())
               fatMountSimple(gx_devices[dev].name, gx_devices[dev].interface);

            LWP_MutexUnlock(gx_device_mutex);
#endif

            const char *exts;
            char ext_buf[1024];
            if (menu_type == RGUI_SETTINGS_CORE)
               exts = EXT_EXECUTABLES;
            else if (menu_type == RGUI_SETTINGS_CONFIG)
               exts = "cfg";
            else if (menu_type == RGUI_SETTINGS_SHADER_PRESET)
               exts = "cgp|glslp";
            else if (menu_type_is(menu_type) == RGUI_SETTINGS_SHADER_OPTIONS)
               exts = "cg|glsl";
            else if (menu_type == RGUI_SETTINGS_OVERLAY_PRESET)
               exts = "cfg";
            else if (menu_type_is(menu_type) == RGUI_FILE_DIRECTORY)
               exts = ""; // we ignore files anyway
            else if (rgui->defer_core)
               exts = rgui->core_info ? core_info_list_get_all_extensions(rgui->core_info) : "";
            else if (rgui->info.valid_extensions)
            {
               exts = ext_buf;
               if (*rgui->info.valid_extensions)
                  snprintf(ext_buf, sizeof(ext_buf), "%s|zip", rgui->info.valid_extensions);
               else
                  *ext_buf = '\0';
            }
            else
               exts = g_extern.system.valid_extensions;

            struct string_list *list = dir_list_new(dir, exts, true);
            if (!list)
               return;

            dir_list_sort(list, true);

            if (menu_type_is(menu_type) == RGUI_FILE_DIRECTORY)
               file_list_push(rgui->selection_buf, "<Use this directory>", RGUI_FILE_USE_DIRECTORY, 0);

            for (i = 0; i < list->size; i++)
            {
               bool is_dir = list->elems[i].attr.b;

               if ((menu_type_is(menu_type) == RGUI_FILE_DIRECTORY) && !is_dir)
                  continue;

               // Need to preserve slash first time.
               const char *path = list->elems[i].data;
               if (*dir)
                  path = path_basename(path);

#ifdef HAVE_LIBRETRO_MANAGEMENT
               if (menu_type == RGUI_SETTINGS_CORE && (is_dir || strcasecmp(path, SALAMANDER_FILE) == 0))
                  continue;
#endif

               // Push menu_type further down in the chain.
               // Needed for shader manager currently.
               file_list_push(rgui->selection_buf, path,
                     is_dir ? menu_type : RGUI_FILE_PLAIN, 0);
            }

            string_list_free(list);
         }
   }

   // resolving switch
   switch (menu_type)
   {
      case RGUI_SETTINGS_CORE:
         dir = NULL;
         list = (file_list_t*)rgui->selection_buf;
         file_list_get_last(rgui->menu_stack, &dir, &menu_type);
         list_size = list->size;
         for (i = 0; i < list_size; i++)
         {
            const char *path;
            unsigned type = 0;
            file_list_get_at_offset(list, i, &path, &type);
            if (type != RGUI_FILE_PLAIN)
               continue;

            char core_path[PATH_MAX];
            fill_pathname_join(core_path, dir, path, sizeof(core_path));

            char display_name[256];
            if (rgui->core_info &&
                  core_info_list_get_display_name(rgui->core_info,
                     core_path, display_name, sizeof(display_name)))
               file_list_set_alt_at_offset(list, i, display_name);
         }
         file_list_sort_on_alt(rgui->selection_buf);
         break;
      case RGUI_SETTINGS_DEFERRED_CORE:
         core_info_list_get_supported_cores(rgui->core_info, rgui->deferred_path, &info, &list_size);
         for (i = 0; i < list_size; i++)
         {
            file_list_push(rgui->selection_buf, info[i].path, RGUI_FILE_PLAIN, 0);
            file_list_set_alt_at_offset(rgui->selection_buf, i, info[i].display_name);
         }
         file_list_sort_on_alt(rgui->selection_buf);
         break;
      default:
         (void)0;
   }

   rgui->scroll_indices_size = 0;
   if (menu_type != RGUI_SETTINGS_OPEN_HISTORY)
      menu_build_scroll_indices(rgui, rgui->selection_buf);

   // Before a refresh, we could have deleted a file on disk, causing
   // selection_ptr to suddendly be out of range. Ensure it doesn't overflow.
   if (rgui->selection_ptr >= rgui->selection_buf->size && rgui->selection_buf->size)
      menu_set_navigation(rgui, rgui->selection_buf->size - 1);
   else if (!rgui->selection_buf->size)
      menu_clear_navigation(rgui);
}

void menu_init_core_info(void *data)
{
   rgui_handle_t *rgui = (rgui_handle_t*)data;
   core_info_list_free(rgui->core_info);
   rgui->core_info = NULL;
   if (*rgui->libretro_dir)
      rgui->core_info = core_info_list_new(rgui->libretro_dir);
}<|MERGE_RESOLUTION|>--- conflicted
+++ resolved
@@ -1926,8 +1926,6 @@
             file_list_push(rgui->selection_buf, "No options available.", RGUI_SETTINGS_CORE_OPTION_NONE, 0);
          break;		 
       case RGUI_SETTINGS_CORE_INFO:
-<<<<<<< HEAD
-<<<<<<< HEAD
          file_list_clear(rgui->selection_buf);
          if (rgui->core_info_current.data)
          {
@@ -1982,61 +1980,6 @@
          }
          else
             file_list_push(rgui->selection_buf, "No information available.", RGUI_SETTINGS_CORE_OPTION_NONE, 0);
-=======
-	     
-		 if(rgui->core_info_current.data)
-		 {
-			
-			
-			file_list_clear(rgui->selection_buf);
-			snprintf(tmp, sizeof(tmp), "Core name: %s", rgui->core_info_current.display_name ? rgui->core_info_current.display_name : ""); 
-			file_list_push(rgui->selection_buf, tmp, RGUI_SETTINGS_CORE_INFO_NONE, 0);
-			snprintf(tmp, sizeof(tmp), "Authors: %s", rgui->core_info_current.authors ? rgui->core_info_current.authors : "");
-			file_list_push(rgui->selection_buf, tmp, RGUI_SETTINGS_CORE_INFO_NONE, 0);
-			snprintf(tmp, sizeof(tmp), "Permissions: %s", rgui->core_info_current.permissions ? rgui->core_info_current.permissions : "");
-			file_list_push(rgui->selection_buf, tmp, RGUI_SETTINGS_CORE_INFO_NONE, 0);						
-			snprintf(tmp, sizeof(tmp), "Supported extensions: %s", rgui->core_info_current.supported_extensions ? rgui->core_info_current.supported_extensions : "");
-			file_list_push(rgui->selection_buf, tmp, RGUI_SETTINGS_CORE_INFO_NONE, 0);			
-					
-			if(rgui->core_info_current.firmware_count>0)
-			{
-				
-				core_info_list_update_missing_firmware(rgui->core_info, rgui->core_info_current.path,  g_settings.system_directory);
-			
-				file_list_push(rgui->selection_buf, "Firmware: ", RGUI_SETTINGS_CORE_INFO_NONE, 0);
-				//file_list_push(rgui->selection_buf, "Firmware: (name available y/n optional y/n)", RGUI_SETTINGS_CORE_INFO_NONE, 0);
-				for(i=0;i<rgui->core_info_current.firmware_count;i++)
-				{
-					if(rgui->core_info_current.firmware[i].desc)
-					{
-						snprintf(tmp, sizeof(tmp), "	name: %s", rgui->core_info_current.firmware[i].desc ? rgui->core_info_current.firmware[i].desc : "");
-						file_list_push(rgui->selection_buf, tmp, RGUI_SETTINGS_CORE_INFO_NONE, 0);								
-						snprintf(tmp, sizeof(tmp), "	status: %s, %s", rgui->core_info_current.firmware[i].missing ? "missing" : "present", rgui->core_info_current.firmware[i].optional ? "optional" : "required");
-						file_list_push(rgui->selection_buf, tmp, RGUI_SETTINGS_CORE_INFO_NONE, 0);			
-						//snprintf(tmp, sizeof(tmp), "	%s %s %s", rgui->core_info_current.firmware[i].desc ? rgui->core_info_current.firmware[i].desc : "",rgui->core_info_current.firmware[i].missing ? "[n]" : "[y]", rgui->core_info_current.firmware[i].optional ? "[y]" : "[n]");
-						//file_list_push(rgui->selection_buf, tmp, RGUI_SETTINGS_CORE_INFO_NONE, 0);
-					}
-				}
-			}
-			if(rgui->core_info_current.notes)
-			{
-				snprintf(tmp, sizeof(tmp), "Core notes: ");
-				file_list_push(rgui->selection_buf, tmp, RGUI_SETTINGS_CORE_INFO_NONE, 0);
-
-				for(i=0;i<rgui->core_info_current.note_list->size;i++)
-				{
-					snprintf(tmp, sizeof(tmp), " %s", rgui->core_info_current.note_list->elems[i].data);
-					file_list_push(rgui->selection_buf, tmp, RGUI_SETTINGS_CORE_INFO_NONE, 0);			
-				}	
-			}
-			
-		}
-		else
-		{
-			file_list_clear(rgui->selection_buf);
-			file_list_push(rgui->selection_buf, "No information available.", RGUI_SETTINGS_CORE_OPTION_NONE, 0);		 
-        } 
->>>>>>> 14381bd0
          break;			 
       case RGUI_SETTINGS_OPTIONS:
          file_list_clear(rgui->selection_buf);
